#include <pybind11/pytypes.h>
#include <torch/csrc/utils/pybind.h>
#include <torch/csrc/utils/python_arg_parser.h>
#include <torch/csrc/utils/schema_info.h>

#include <ATen/core/operator_name.h>
#include <torch/csrc/jit/api/module.h>
#include <torch/csrc/jit/backends/backend_init.h>
#include <torch/csrc/jit/codegen/cuda/interface.h>
#include <torch/csrc/jit/codegen/cuda/python_frontend/python_bindings.h>
#include <torch/csrc/jit/codegen/fuser/interface.h>
#include <torch/csrc/jit/codegen/fuser/kernel_cache.h>
#if (!defined(FBCODE_CAFFE2) && defined(BUILD_ONEDNN_GRAPH))
#include <torch/csrc/jit/codegen/onednn/interface.h>
#endif
#include <c10/core/SymIntNodeImpl.h>
#include <torch/csrc/jit/frontend/ir_emitter.h>
#include <torch/csrc/jit/frontend/tracer.h>
#include <torch/csrc/jit/ir/irparser.h>
#include <torch/csrc/jit/jit_log.h>
#include <torch/csrc/jit/passes/autocast.h>
#include <torch/csrc/jit/passes/batch_mm.h>
#include <torch/csrc/jit/passes/canonicalize.h>
#include <torch/csrc/jit/passes/canonicalize_graph_fuser_ops.h>
#include <torch/csrc/jit/passes/common_subexpression_elimination.h>
#include <torch/csrc/jit/passes/constant_pooling.h>
#include <torch/csrc/jit/passes/constant_propagation.h>
#include <torch/csrc/jit/passes/create_autodiff_subgraphs.h>
#include <torch/csrc/jit/passes/create_functional_graphs.h>
#include <torch/csrc/jit/passes/cuda_graph_fuser.h>
#include <torch/csrc/jit/passes/dbr_quantization/remove_redundant_aliases.h>
#include <torch/csrc/jit/passes/dead_code_elimination.h>
#include <torch/csrc/jit/passes/decompose_ops.h>
#include <torch/csrc/jit/passes/device_type_analysis.h>
#include <torch/csrc/jit/passes/dtype_analysis.h>
#include <torch/csrc/jit/passes/erase_number_types.h>
#include <torch/csrc/jit/passes/fold_conv_bn.h>
#include <torch/csrc/jit/passes/freeze_module.h>
#include <torch/csrc/jit/passes/frozen_concat_linear.h>
#include <torch/csrc/jit/passes/frozen_conv_add_relu_fusion.h>
#include <torch/csrc/jit/passes/frozen_conv_folding.h>
#include <torch/csrc/jit/passes/frozen_graph_optimizations.h>
#include <torch/csrc/jit/passes/frozen_linear_transpose.h>
#include <torch/csrc/jit/passes/frozen_ops_to_mkldnn.h>
#include <torch/csrc/jit/passes/fuse_linear.h>
#include <torch/csrc/jit/passes/fuse_relu.h>
#include <torch/csrc/jit/passes/graph_fuser.h>
#include <torch/csrc/jit/passes/inline_fork_wait.h>
#include <torch/csrc/jit/passes/inliner.h>
#include <torch/csrc/jit/passes/integer_value_refinement.h>
#include <torch/csrc/jit/passes/loop_unrolling.h>
#include <torch/csrc/jit/passes/lower_graph.h>
#include <torch/csrc/jit/passes/lower_tuples.h>
#include <torch/csrc/jit/passes/metal_rewrite.h>
#include <torch/csrc/jit/passes/normalize_ops.h>
#include <torch/csrc/jit/passes/peephole.h>
#include <torch/csrc/jit/passes/peephole_list_idioms.h>
#include <torch/csrc/jit/passes/quantization/dedup_module_uses.h>
#include <torch/csrc/jit/passes/quantization/finalize.h>
#include <torch/csrc/jit/passes/quantization/fusion_passes.h>
#include <torch/csrc/jit/passes/quantization/insert_observers.h>
#include <torch/csrc/jit/passes/quantization/insert_quant_dequant.h>
#include <torch/csrc/jit/passes/quantization/quantization_type.h>
#include <torch/csrc/jit/passes/refine_tuple_types.h>
#include <torch/csrc/jit/passes/remove_dropout.h>
#include <torch/csrc/jit/passes/remove_expands.h>
#include <torch/csrc/jit/passes/remove_inplace_ops.h>
#include <torch/csrc/jit/passes/remove_mutation.h>
#include <torch/csrc/jit/passes/replacement_of_old_operators.h>
#include <torch/csrc/jit/passes/restore_mutation.h>
#include <torch/csrc/jit/passes/shape_analysis.h>
#include <torch/csrc/jit/passes/specialize_autogradzero.h>
#include <torch/csrc/jit/passes/subgraph_rewrite.h>
#include <torch/csrc/jit/passes/symbolic_shape_analysis.h>
#include <torch/csrc/jit/passes/tensorexpr_fuser.h>
#include <torch/csrc/jit/passes/utils/check_alias_annotation.h>
#include <torch/csrc/jit/passes/vulkan_rewrite.h>
#include <torch/csrc/jit/passes/xnnpack_rewrite.h>
#include <torch/csrc/jit/python/pybind_utils.h>
#include <torch/csrc/jit/python/python_arg_flatten.h>
#include <torch/csrc/jit/python/python_custom_class.h>
#include <torch/csrc/jit/python/python_ir.h>
#include <torch/csrc/jit/python/python_tracer.h>
#include <torch/csrc/jit/python/python_tree_views.h>
#include <torch/csrc/jit/python/script_init.h>
#include <torch/csrc/jit/runtime/argument_spec.h>
#include <torch/csrc/jit/runtime/autodiff.h>
#include <torch/csrc/jit/runtime/decomposition_registry.h>
#include <torch/csrc/jit/runtime/graph_executor.h>
#include <torch/csrc/jit/runtime/jit_exception.h>
#include <torch/csrc/jit/runtime/jit_trace.h>
#include <torch/csrc/jit/runtime/operator.h>
#include <torch/csrc/jit/runtime/print_handler.h>
#include <torch/csrc/jit/runtime/static/init.h>
#include <torch/csrc/jit/runtime/symbolic_shape_registry.h>
#include <torch/csrc/jit/serialization/export.h>
#include <torch/csrc/jit/serialization/import.h>
#include <torch/csrc/jit/tensorexpr/kernel.h>
#include <torch/csrc/jit/tensorexpr/tensorexpr_init.h>
#include <torch/csrc/utils/cpp_stacktraces.h>

#include <c10/core/SymFloat.h>
#include <c10/macros/Export.h>
#include <c10/util/irange.h>
#include <c10/util/signal_handler.h>
#include <caffe2/serialize/inline_container.h>

#include <pybind11/cast.h>
#include <pybind11/functional.h>
#include <pybind11/iostream.h>
#include <pybind11/operators.h>

#include <torch/csrc/jit/runtime/profiling_graph_executor_impl.h>
#include <memory>
#include <sstream>
#include <stdexcept>
#include <string>
#include <tuple>
#include <utility>

namespace torch {
namespace jit {

using c10::AliasInfo;
using c10::Argument;
using c10::FunctionSchema;
using c10::SchemaArgType;
using c10::SchemaArgument;
using c10::SymFloat;
using c10::SymFloatNode;
using c10::SymIntNode;
using caffe2::serialize::PyTorchStreamReader;
using caffe2::serialize::PyTorchStreamWriter;
using torch::utils::SchemaInfo;

static c10::SymIntNode toSymIntNode(c10::SymIntNode a, py::object b) {
  return torch::is_symint_node(b) ? b.cast<c10::SymIntNode>()
                                  : a->wrap(b.cast<int64_t>());
}

static c10::SymFloatNode toSymFloatNode(c10::SymFloatNode a, py::object b) {
  if (torch::is_symfloat_node(b)) {
    return b.cast<c10::SymFloatNode>();
  } else if (torch::is_symint_node(b)) {
    return b.cast<c10::SymIntNode>()->sym_float();
  } else {
    return a->wrap(b.cast<double>());
  }
}

class PythonSymIntNodeImpl : public c10::SymIntNodeImpl {
 public:
  PythonSymIntNodeImpl(py::object pyobj) : c10::SymIntNodeImpl() {
    pyobj_ = std::make_shared<c10::SafePyObject>(
        pyobj.release().ptr(), getPyInterpreter());
  };

  virtual SymIntNode clone() override {
    py::gil_scoped_acquire acquire;
    auto r = getPyObj().attr("clone")();
    return c10::make_intrusive<PythonSymIntNodeImpl>(r);
  }

  virtual SymIntNode wrap(int64_t num) override {
    py::gil_scoped_acquire acquire;
    auto r = getPyObj().attr("wrap")(num);
    return c10::make_intrusive<PythonSymIntNodeImpl>(r);
  }

  virtual bool bool_() override {
    py::gil_scoped_acquire acquire;
    return getPyObj().attr("__bool__")().is(py::handle(Py_True));
  }

  virtual int64_t guard_int(const char* file, int64_t line) override {
    py::gil_scoped_acquire acquire;
    return getPyObj().attr("guard_int")(file, line).cast<int64_t>();
  }

  virtual int64_t int_() override {
    py::gil_scoped_acquire acquire;
    return getPyObj().attr("__int__")().cast<int64_t>();
  }

  SymFloatNode sym_float() override;

  virtual std::string str() override {
    py::gil_scoped_acquire acquire;
    return getPyObj().attr("__str__")().cast<std::string>();
  }

  virtual SymIntNode dispatch_common_(
      const char* fname,
      const SymIntNode& other) {
    auto pother = dynamic_cast<PythonSymIntNodeImpl*>(other.get());
    TORCH_CHECK(pother);
    py::gil_scoped_acquire acquire;
    auto r = getPyObj().attr(fname)(pother->getPyObj());
    return c10::make_intrusive<PythonSymIntNodeImpl>(r);
  }

  virtual SymIntNode dispatch_common_(const char* fname) {
    py::gil_scoped_acquire acquire;
    auto r = getPyObj().attr(fname)();
    return c10::make_intrusive<PythonSymIntNodeImpl>(r);
  }

  virtual SymIntNode add(const SymIntNode& other) override {
    return dispatch_common_(__FUNCTION__, other);
  }

  virtual SymIntNode sub(const SymIntNode& other) override {
    return dispatch_common_(__FUNCTION__, other);
  }

  virtual SymIntNode mul(const SymIntNode& other) override {
    return dispatch_common_(__FUNCTION__, other);
  }

  virtual SymFloatNode truediv(const SymIntNode& other) override;

  virtual SymIntNode floordiv(const SymIntNode& other) override {
    return dispatch_common_(__FUNCTION__, other);
  }

  virtual SymIntNode mod(const SymIntNode& other) override {
    return dispatch_common_(__FUNCTION__, other);
  }

  virtual SymIntNode eq(const SymIntNode& other) override {
    return dispatch_common_(__FUNCTION__, other);
  }

  virtual SymIntNode gt(const SymIntNode& other) override {
    return dispatch_common_(__FUNCTION__, other);
  }

  virtual SymIntNode lt(const SymIntNode& other) override {
    return dispatch_common_(__FUNCTION__, other);
  }

  virtual SymIntNode le(const SymIntNode& other) override {
    return dispatch_common_(__FUNCTION__, other);
  }

  virtual SymIntNode ge(const SymIntNode& other) override {
    return dispatch_common_(__FUNCTION__, other);
  }

  virtual SymIntNode min(const SymIntNode& other) override {
    return dispatch_common_(__FUNCTION__, other);
  }
  virtual SymIntNode max(const SymIntNode& other) override {
    return dispatch_common_(__FUNCTION__, other);
  }

  virtual SymIntNode ceil() override {
    return dispatch_common_(__FUNCTION__);
  }

  py::handle getPyObj() {
    return py::handle(pyobj_.get()->ptr(getPyInterpreter()));
  }
  std::shared_ptr<c10::SafePyObject> pyobj_ = nullptr;
};

class PythonSymFloatNodeImpl : public c10::SymFloatNodeImpl {
 public:
  PythonSymFloatNodeImpl(py::object pyobj) : c10::SymFloatNodeImpl() {
    pyobj_ = std::make_shared<c10::SafePyObject>(
        pyobj.release().ptr(), getPyInterpreter());
  };

  virtual SymFloatNode wrap(double num) override {
    py::gil_scoped_acquire acquire;
    auto r = getPyObj().attr("wrap")(num);
    return c10::make_intrusive<PythonSymFloatNodeImpl>(r);
  }

  virtual std::string str() override {
    py::gil_scoped_acquire acquire;
    return getPyObj().attr("__str__")().cast<std::string>();
  }

  SymFloatNode dispatch_common_(const char* fname, const SymFloatNode& other) {
    auto pother = dynamic_cast<PythonSymFloatNodeImpl*>(other.get());
    TORCH_CHECK(pother);
    py::gil_scoped_acquire acquire;
    auto r = getPyObj().attr(fname)(pother->getPyObj());
    return c10::make_intrusive<PythonSymFloatNodeImpl>(r);
  }

  SymFloatNode add(const SymFloatNode& other) override {
    return dispatch_common_(__FUNCTION__, other);
  }

  SymFloatNode sub(const SymFloatNode& other) override {
    return dispatch_common_(__FUNCTION__, other);
  }

  SymFloatNode mul(const SymFloatNode& other) override {
    return dispatch_common_(__FUNCTION__, other);
  }

  SymFloatNode truediv(const SymFloatNode& other) override {
    return dispatch_common_(__FUNCTION__, other);
  }

  SymFloatNode pow(const SymFloatNode& other) override {
    return dispatch_common_(__FUNCTION__, other);
  }

  SymFloatNode eq(const SymFloatNode& other) override {
    return dispatch_common_(__FUNCTION__, other);
  }

  SymFloatNode gt(const SymFloatNode& other) override {
    return dispatch_common_(__FUNCTION__, other);
  }

  SymFloatNode lt(const SymFloatNode& other) override {
    return dispatch_common_(__FUNCTION__, other);
  }

  SymFloatNode le(const SymFloatNode& other) override {
    return dispatch_common_(__FUNCTION__, other);
  }

  SymFloatNode ge(const SymFloatNode& other) override {
    return dispatch_common_(__FUNCTION__, other);
  }

  SymIntNode ceil() override;
  SymIntNode floor() override;

  py::handle getPyObj() {
    return py::handle(pyobj_.get()->ptr(getPyInterpreter()));
  }
  std::shared_ptr<c10::SafePyObject> pyobj_ = nullptr;
};

SymFloatNode PythonSymIntNodeImpl::truediv(const SymIntNode& other) {
  auto pother = dynamic_cast<PythonSymIntNodeImpl*>(other.get());
  TORCH_CHECK(pother);
  py::gil_scoped_acquire acquire;
  auto r = getPyObj().attr("truediv")(pother->getPyObj());
  return c10::make_intrusive<PythonSymFloatNodeImpl>(r);
}

SymFloatNode PythonSymIntNodeImpl::sym_float() {
  py::gil_scoped_acquire acquire;
  return c10::make_intrusive<PythonSymFloatNodeImpl>(
      getPyObj().attr("__sym_float__")());
}

SymIntNode PythonSymFloatNodeImpl::ceil() {
  py::gil_scoped_acquire acquire;
  auto r = getPyObj().attr("ceil")();
  return c10::make_intrusive<PythonSymIntNodeImpl>(r);
}

SymIntNode PythonSymFloatNodeImpl::floor() {
  py::gil_scoped_acquire acquire;
  auto r = getPyObj().attr("floor")();
  return c10::make_intrusive<PythonSymIntNodeImpl>(r);
}

namespace {

using autograd::variable_list;

bool loadPythonClasses() {
  // Leaving this code here, because it will likely be useful at some point
  // PyObject *jit_module = PyImport_ImportModule("torch.jit");
  // THPUtils_assert(jit_module, "class loader couldn't access "
  //"torch.jit module");
  // PyObject *jit_dict = PyModule_GetDict(jit_module);

  return true;
}

c10::optional<IValue> toTypeInferredIValueOptional(py::handle input) {
  // Errors need to be caught here because toTypeInferredIValue errors out
  // on various object types, but we want it to work with all types.
  try {
    return toTypeInferredIValue(input);
  } catch (const c10::Error& e) {
    return c10::nullopt;
  }
}
} // anonymous namespace

#if !defined(USE_ROCM)
TORCH_API void runJITCPPTests();
#endif

void initJITBindings(PyObject* module) {
  auto m = py::handle(module).cast<py::module>();
  auto jit = m.def_submodule("_jit");

  static py::exception<JITException> exc(m, "JITException");

  py::register_exception_translator([](std::exception_ptr p) {
    try {
      if (p) {
        std::rethrow_exception(p);
      }
    } catch (const JITException& e) {
      // special handling of JITException, to set its python class name and msg
      py::gil_scoped_acquire acquire;
      const auto& className = e.getPythonClassName();
      const auto& originalMsg = e.getOriginalMsg();
      JITException::setCaughtOriginalMsg(originalMsg.value_or(""));
      JITException::setCaughtPythonClassName(className.value_or(""));
      exc(e.what());
    }
  });

  m.def(
      "_get_caught_jit_exception_class_name",
      JITException::getCaughtPythonClassName);
  m.def(
      "_get_caught_jit_exception_original_msg",
      JITException::getCaughtOriginalMsg);

  py::class_<python::IODescriptor> iodescriptor(
      m,
      "IODescriptor"); // NOLINT(bugprone-unused-raii)

  m.def("_jit_init", loadPythonClasses)
      .def(
          "_jit_debug_fuser_num_cached_kernel_specs",
          torch::jit::fuser::debugNumCachedKernelSpecs)
      .def("_jit_pass_lower_all_tuples", LowerAllTuples)
      .def(
          "_new_symbolic_shape_symbol",
          []() { return c10::ShapeSymbol::newSymbol().value(); })
      .def(
          "_jit_shape_compute_graph_for_node",
          [](Node* n) -> c10::optional<std::shared_ptr<Graph>> {
            if (!n->maybeSchema()) {
              return c10::nullopt;
            }
            return shapeComputeGraphForSchema(n->schema());
          })
      .def(
          "_jit_decomposition_graph_for_node",
          [](Node* n) -> c10::optional<std::shared_ptr<Graph>> {
            if (!n->maybeSchema()) {
              return c10::nullopt;
            }
            return GetDecomposition(n->schema());
          })
      .def("_jit_pass_run_decompositions", RunDecompositions)
      // using Node* here instead of Schema because looking up the schema
      // and passing it in from Python will have a different pointer than the
      // schema that is globally used for caching
      .def(
          "_jit_register_shape_compute_graph_for_node",
          [](Node* n, std::shared_ptr<Graph>& graph) {
            if (n->maybeSchema()) {
              const FunctionSchema& schema = n->schema();
              RegisterShapeComputeGraphForSchema(schema, graph);
            } else {
              TORCH_INTERNAL_ASSERT(false, "Expected schema", n);
            }
          })
      .def(
          "_jit_register_decomposition_for_schema",
          [](const FunctionSchema& s, std::shared_ptr<Graph>& graph) {
            // because this is invoked by python, the function schema *
            // becomes different, and we need to find and reuse the
            // one that is used for caching
            auto op =
                findOperatorFor(c10::OperatorName(s.name(), s.overload_name()));
            RegisterDecomposition(op->schema(), graph);
          })
      .def("_jit_pass_propagate_shapes_on_graph", PropagateShapesOnGraph)
      .def(
          "_jit_pass_propagate_shapes_on_graph_and_build_compute",
          [](std::shared_ptr<Graph>& graph) {
            return PropagateShapesAndBuildLargeShapeComputeGraph(
                graph, *graph->nodes().begin(), *graph->nodes().end());
          })
      .def(
          "_jit_pass_propagate_shapes_on_graph_and_build_compute",
          [](std::shared_ptr<Graph>& graph, Node* beg) {
            return PropagateShapesAndBuildLargeShapeComputeGraph(
                graph, beg, *graph->nodes().end());
          })
      .def(
          "_jit_pass_propagate_shapes_on_graph_and_build_compute",
          PropagateShapesAndBuildLargeShapeComputeGraph)
      .def("_jit_pass_integer_value_refinement", RefineIntegerValues)
      .def(
          "_jit_set_symbolic_shapes_test_mode",
          &setSymbolicShapeAnalysisTestMode)
      .def(
          "_jit_symbolic_shapes_test_mode_enabled",
          &symbolicShapeAnalysisTestModeEnabled)
      .def("_jit_pass_autocast", Autocast)
      .def("_jit_set_autocast_mode", &setAutocastMode)
      .def("_jit_pass_fuse", FuseGraph)
      .def(
          "_jit_pass_replace_old_ops_with_upgraders",
          [](std::shared_ptr<Graph>& g) {
            return ReplaceOldOperatorsWithUpgraders(g);
          })
      .def(
          "_jit_pass_dce",
          [](std::shared_ptr<Graph>& g) {
            return EliminateDeadCode(g->block()); // overload resolution
          })
      .def(
          "_jit_pass_dce_allow_deleting_nodes_with_side_effects",
          [](std::shared_ptr<Graph>& g) {
            return EliminateDeadCode(
                g->block(),
                true,
                DCESideEffectPolicy::
                    ALLOW_DELETING_NODES_WITH_SIDE_EFFECTS); // overload
                                                             // resolution
          })
      .def(
          "_jit_pass_cse",
          [](std::shared_ptr<Graph>& g) {
            return EliminateCommonSubexpression(g); // overload resolution
          })
      .def(
          "_jit_pass_fuse_quantized_add_relu",
          [](std::shared_ptr<Graph>& g) {
            return FuseQuantizedAddRelu(g); // overload resolution
          })
      .def(
          "_jit_pass_insert_observers",
          [](Module& module,
             const std::string& method_name,
             const py::dict& qconfig_dict,
             bool inplace,
             int quant_type_int) {
            auto dict = py::cast<std::unordered_map<
                std::string,
                c10::optional<std::tuple<Module, Module>>>>(qconfig_dict);
            auto quant_type = static_cast<QuantType>(quant_type_int);
            return InsertObservers(
                module, method_name, dict, inplace, quant_type);
          },
          py::arg("module"),
          py::arg("method_name"),
          py::arg("qconfig_dict"),
          py::arg("inplace"),
          py::arg("quant_type_int") = 1)
      .def(
          "_jit_pass_insert_observer_method_for_ondevice_ptq",
          [](Module& module,
             const std::string& method_name,
             const py::dict& qconfig_dict,
             bool inplace,
             int quant_type_int) {
            auto dict = py::cast<std::unordered_map<
                std::string,
                c10::optional<std::tuple<Module, Module>>>>(qconfig_dict);
            auto quant_type = static_cast<QuantType>(quant_type_int);
            return InsertObserversForOnDevicePTQ(
                module, method_name, dict, inplace, quant_type);
          },
          py::arg("module"),
          py::arg("method_name"),
          py::arg("qconfig_dict"),
          py::arg("inplace"),
          py::arg("quant_type_int") = 1)
      .def(
          "_jit_pass_insert_quant_dequant",
          [](Module& module,
             const std::string& method_name,
             bool inplace,
             bool debug,
             int quant_type_int) {
            auto quant_type = static_cast<QuantType>(quant_type_int);
            return InsertQuantDeQuant(
                module, method_name, inplace, debug, quant_type);
          },
          py::arg("module"),
          py::arg("method_name"),
          py::arg("inplace"),
          py::arg("debug"),
          py::arg("quant_type_int") = 1)
      .def(
          "_jit_pass_insert_quant_dequant_for_ondevice_ptq",
          [](Module& module,
             const std::string& method_name,
             bool inplace,
             bool debug,
             int quant_type_int) {
            auto quant_type = static_cast<QuantType>(quant_type_int);
            return InsertQuantDeQuantOnDevicePTQ(
                module, method_name, inplace, debug, quant_type);
          },
          py::arg("module"),
          py::arg("method_name"),
          py::arg("inplace"),
          py::arg("debug"),
          py::arg("quant_type_int") = 1)
      .def(
          "_jit_pass_insert_prepack_unpack",
          [](std::shared_ptr<Graph>& g) { return InsertPrepackUnpack(g); })
      .def(
          "_jit_pass_insert_prepack_unpack",
          [](Module& module) { return InsertPrepackUnpack(module); })
      .def(
          "_jit_pass_quant_fusion",
          [](std::shared_ptr<Graph>& g) { return QuantFusion(g); })
      .def(
          "_jit_pass_fold_convbn",
          [](Module& module) { return FoldConvBatchNorm(module); })
      .def(
          "_jit_pass_dbr_quant_remove_redundant_aliases",
          [](Module& module) { return DBRQuantRemoveRedundantAliases(module); })
      .def(
          "_freeze_module",
          [](Module& module,
             std::vector<std::string>& preservedAttrs,
             bool freezeInterfaces,
             bool preserveParameters) {
            return freeze_module(
                module, preservedAttrs, freezeInterfaces, preserveParameters);
          },
          py::arg("module"),
          py::arg("preservedAttrs") = std::vector<std::string>(),
          py::arg("freezeInterfaces") = true,
          py::arg("preserveParameters") = false)
      .def("_jit_pass_concat_frozen_linear", &FrozenConcatLinear)
      .def("_jit_pass_fold_frozen_conv_bn", &FoldFrozenConvBatchnorm)
      .def("_jit_pass_fold_frozen_conv_add_or_sub", &FoldFrozenConvAddOrSub)
      .def("_jit_pass_fold_frozen_conv_mul_or_div", &FoldFrozenConvMulOrDiv)
      .def("_jit_pass_convert_frozen_ops_to_mkldnn", &ConvertFrozenOpsToMKLDNN)
      .def("_jit_pass_fuse_frozen_conv_add_relu", &FuseFrozenConvAddRelu)
      .def("_jit_pass_transpose_frozen_linear", &FrozenLinearTranspose)
      .def("_jit_pass_optimize_frozen_graph", &OptimizeFrozenGraph)
      .def(
          "_jit_pass_optimize_for_inference",
          [](Module& module, std::vector<std::string> other_methods) {
            optimize_for_inference(module, other_methods);
          },
          py::arg("module"),
          py::arg("other_methods") = std::vector<std::string>())
      .def("_jit_pass_fuse_linear", &FuseLinear)
      .def(
          "_jit_pass_fuse_add_relu",
          [](std::shared_ptr<Graph>& graph) { FuseAddRelu(graph); })
      .def("_jit_pass_dedup_module_uses", &DedupModuleUses)
      .def("_jit_pass_replicate_dequantize", &ReplicateDeQuant)
      .def(
          "_jit_pass_swap_functional_linear",
          [](std::shared_ptr<Graph>& graph) { SwapFunctionalLinear(graph); })
      .def(
          "_jit_pass_swap_functional_linear",
          [](Module& module) { SwapFunctionalLinear(module); })
      .def(
          "_jit_pass_quant_finalize",
          [](Module& module,
             int quant_type_int,
             const std::vector<std::string>& preserved_attrs) {
            auto quant_type = static_cast<QuantType>(quant_type_int);
            return Finalize(module, quant_type, preserved_attrs);
          },
          py::arg("module"),
          py::arg("quant_type_int") = 1,
          py::arg("preserved_attrs") = std::vector<std::string>())
      .def(
          "_jit_pass_quant_finalize_for_ondevice_ptq",
          [](Module& module,
             int quant_type_int,
             const std::string& method_name) {
            auto quant_type = static_cast<QuantType>(quant_type_int);
            return FinalizeOnDevicePTQ(module, quant_type, method_name);
          },
          py::arg("module"),
          py::arg("quant_type_int") = 1,
          py::arg("preserved_attrs") = std::vector<std::string>())
      .def(
          "_jit_pass_pattern_based_rewrite",
          [](const Module& m) { return PatternBasedRewrite(m); })
      .def(
          "_jit_pass_custom_pattern_based_rewrite",
          [](const std::string& pattern,
             const std::string& fused_node_name,
             const Module& m) {
            SubgraphRewriter subgraph_rewriter;
            subgraph_rewriter.RegisterRewritePattern(pattern, fused_node_name);
            subgraph_rewriter.runOnModule(m);
          })
      .def(
          "_jit_pass_custom_pattern_based_rewrite_graph",
          [](const std::string& pattern,
             const std::string& fused_node_name,
             std::shared_ptr<Graph> g,
             const std::vector<std::pair<std::string, std::string>>&
                 value_name_pairs) {
            SubgraphRewriter subgraph_rewriter;
            subgraph_rewriter.RegisterRewritePattern(
                pattern, fused_node_name, value_name_pairs);
            subgraph_rewriter.runOnGraph(g);
          },
          py::arg("pattern"),
          py::arg("fused_node_name"),
          py::arg("g"),
          py::arg("value_name_pairs") =
              std::vector<std::pair<std::string, std::string>>())
      .def("_jit_pass_constant_pooling", ConstantPooling)
      // RemoveInplaceOps is used by CoreML so it must be removed with care.
      .def("_jit_pass_propagate_dtype", DtypePropagation)
      .def("_jit_pass_propagate_device", DeviceTypePropagation)
      .def(
          "_jit_pass_remove_inplace_ops",
          [](const std::shared_ptr<Graph>& g) { return RemoveInplaceOps(g); })
      .def(
          "_jit_pass_create_functional_graphs",
          [](std::shared_ptr<Graph>& g) { return CreateFunctionalGraphs(g); })
      .def(
          "_jit_pass_remove_mutation",
          [](std::shared_ptr<Graph>& g) {
            RemoveListMutation(g);
            return RemoveTensorMutation(g);
          })
      .def(
          "_jit_pass_functional_to_inplace_activation",
          [](std::shared_ptr<Graph>& g) {
            return FunctionalToInplaceActivation(g);
          })
      .def(
          "_jit_pass_inplace_to_functional_activation",
          [](std::shared_ptr<Graph>& g) {
            return InplaceToFunctionalActivation(g);
          })
      .def(
          "_jit_pass_inline_functional_graphs",
          [](std::shared_ptr<Graph>& g) { return InlineFunctionalGraphs(g); })
      .def(
          "_jit_pass_peephole",
          [](const std::shared_ptr<Graph>& g, bool disable_shape_peepholes) {
            return PeepholeOptimize(g, disable_shape_peepholes);
          },
          py::arg("graph"),
          py::arg("disable_shape_peepholes") = false)
      .def(
          "_jit_pass_peephole_list_idioms",
          [](const std::shared_ptr<Graph>& g, bool refine_list_len) {
            return PeepholeOptimizeListIdioms(g, refine_list_len);
          },
          py::arg("graph"),
          py::arg("refine_list_len") = false)
      .def(
          "_jit_pass_refine_integer_values",
          [](std::shared_ptr<Graph>& g) { return RefineIntegerValues(g); })
      .def(
          "_jit_pass_fuse_addmm",
          [](std::shared_ptr<Graph>& g) { return FuseAddMM(g); })
      .def(
          "_jit_pass_canonicalize",
          [](const std::shared_ptr<Graph>& g, bool keep_unique_names = true) {
            return Canonicalize(g, keep_unique_names);
          },
          py::arg("graph"),
          py::arg("keep_unique_names") = true)
      .def("_jit_pass_lint", LintGraph)
      .def(
          "_jit_pass_complete_shape_analysis",
          [](const std::shared_ptr<Graph>& graph,
             const py::tuple& inputs,
             bool with_grad) {
            ArgumentSpecCreator arg_spec_creator(*graph);
            Stack stack;
            stack.reserve(inputs.size()); // captures?
            for (auto& obj : inputs) {
              stack.push_back(toTypeInferredIValue(obj));
            }
            ArgumentSpec spec = arg_spec_creator.create(with_grad, stack);
            arg_spec_creator.specializeTypes(*graph, spec);
            // We only get partial specialization from the arg_spec_creator, but
            // we want full shape specialization. The alternative would be to
            // have a "complete type inference" function in ArguemntSpecCreator.
            auto g_inputs = graph->inputs();
            for (const auto i : c10::irange(inputs.size())) {
              if (stack[i].isTensor()) {
                g_inputs[i]->setType(stack[i].type());
              }
            }
            PropagateInputShapes(graph);
          })
      .def(
          "_jit_interpret_graph",
          [](std::shared_ptr<Graph>& graph, const py::tuple& inputs) {
            Stack stack;
            stack.reserve(inputs.size()); // captures?
            for (auto& obj : inputs) {
              stack.push_back(toTypeInferredIValue(obj));
            }
            auto g_inputs = graph->inputs();
            for (const auto i : c10::irange(inputs.size())) {
              if (stack[i].isTensor()) {
                g_inputs[i]->setType(stack[i].type());
              }
            }
            Code code(graph, "<on-demand-func>");
            InterpreterState(code).run(stack);
            return createPyObjectForStack(std::move(stack));
          },
          py::doc(
              "Interpret a JIT graph with given inputs without running any optimization passes on it"))
      .def(
          "_jit_trace_graph",
          [](std::shared_ptr<Graph>& graph, const py::tuple& inputs) {
            Stack stack;
            stack.reserve(inputs.size()); // captures?
            for (auto& obj : inputs) {
              stack.push_back(toTypeInferredIValue(obj));
            }
            auto g_inputs = graph->inputs();
            for (const auto i : c10::irange(inputs.size())) {
              if (stack[i].isTensor()) {
                g_inputs[i]->setType(stack[i].type());
              }
            }
            return TraceGraph(graph, stack);
          })
      .def(
          "_jit_trace_module",
          [](Module& model, const py::tuple& inputs) {
            auto graph = model.get_method("forward").graph();
            Stack stack;
            stack.reserve(inputs.size() + 1); // captures?
            push(stack, model._ivalue());
            for (auto& obj : inputs) {
              stack.push_back(toTypeInferredIValue(obj));
            }
            auto traced = TraceGraph(graph, stack);
            GRAPH_DUMP("Traced Graph", traced);

            // the easiest way to replace a graph in a module is
            // to remove all the nodes in the original graph
            // clone everything from the traced one
            graph->block()->clear();
            graph->block()->cloneFrom(traced->block(), nullptr);
            GRAPH_DUMP("Copied Graph", graph);
          })
      .def("_jit_pass_remove_expands", RemoveExpands)
      .def("_jit_pass_erase_number_types", EraseNumberTypes)
      .def("_jit_pass_inline_fork_wait", InlineForkWait)
      .def("_jit_pass_inline", Inline)
      .def(
          "_jit_pass_lower_graph",
          [](std::shared_ptr<Graph>& graph, const Module& self) {
            return LowerGraph(*graph, self._ivalue());
          })
      .def("_jit_pass_loop_unrolling", UnrollLoops)
      .def("_jit_pass_constant_loop_unrolling", UnrollConstantLoops)
      .def(
          "_jit_pass_constant_propagation_immutable_types",
          [](std::shared_ptr<Graph>& g) {
            return ConstantPropagationImmutableTypes(g);
          })
      .def(
          "_jit_pass_constant_propagation",
          [](std::shared_ptr<Graph>& g) { return ConstantPropagation(g); },
          py::arg("graph"))
      .def("_jit_pass_erase_shape_information", EraseShapeInformation)
      .def(
          "_jit_object_is_non_holding",
          [](Node& n) {
            return toIValue(n.output())->toObject()->is_weak_compilation_ref();
          })
      .def(
          "_jit_erase_non_input_shape_information",
          [](std::shared_ptr<Graph>& g) {
            std::vector<TypePtr> input_types;
            for (Value* v : g->inputs()) {
              if (auto tt = v->type()->cast<TensorType>()) {
                input_types.push_back(tt);
              } else {
                input_types.push_back(nullptr);
              }
            }
            EraseShapeInformation(g);
            for (size_t i = 0; i < input_types.size(); ++i) {
              if (input_types[i]) {
                g->inputs().at(i)->setType(input_types[i]);
              }
            }
          })
      .def(
          "_jit_pass_create_autodiff_subgraphs",
          [](const std::shared_ptr<Graph>& graph, py::object threshold) {
            if (threshold.is(py::none())) {
              CreateAutodiffSubgraphs(graph);
            } else {
              CreateAutodiffSubgraphs(graph, py::cast<int>(threshold));
            }
          },
          py::arg("graph"),
          py::arg("threshold") = py::none())
#if defined(BUILDING_TESTS) && !defined(USE_ROCM)
      .def(
          "_jit_run_cpp_tests",
          []() {
            // We have to release the GIL inside this method, because if we
            // happen to initialize the autograd engine in these tests, the
            // newly spawned worker threads will try to initialize their
            // PyThreadState*, and they need the GIL for this.
            pybind11::gil_scoped_release _no_gil;
            return runJITCPPTests();
          })
      .def("_jit_has_cpp_tests", []() { return true; })
      .def("_has_tensorexpr_cpp_tests", []() { return true; })
#else
      .def("_jit_run_cpp_tests", []() { throw std::exception(); })
      .def("_jit_has_cpp_tests", []() { return false; })
      .def("_run_tensorexpr_cpp_tests", []() { throw std::exception(); })
      .def("_has_tensorexpr_cpp_tests", []() { return false; })
#endif
      .def(
          "_jit_flatten",
          [](py::handle& obj) {
            auto res = python::flatten(obj);
            return std::make_pair(res.vars, res.desc);
          })
      .def(
          "_jit_unflatten",
          [](const autograd::variable_list& vars, python::IODescriptor& desc) {
            return py::reinterpret_steal<py::object>(
                python::unflatten(vars, desc));
          })
      .def("_jit_pass_canonicalize_graph_fuser_ops", CanonicalizeOps)
      .def("_jit_pass_decompose_ops", DecomposeOps)
      .def("_jit_pass_specialize_autogradzero", specializeAutogradZero)
      .def("_jit_override_can_fuse_on_cpu", &overrideCanFuseOnCPU)
      .def("_jit_override_can_fuse_on_gpu", &overrideCanFuseOnGPU)
      .def("_jit_can_fuse_on_cpu", &canFuseOnCPU)
      .def("_jit_can_fuse_on_gpu", &canFuseOnGPU)
      .def("_jit_can_fuse_on_cpu_legacy", &canFuseOnCPULegacy)
      .def("_jit_override_can_fuse_on_cpu_legacy", &overrideCanFuseOnCPULegacy)
      .def(
          "_jit_differentiate",
          [](Graph& g) {
            // the python binding slightly differs in semantics
            // it makes a copy of the input Graph, and works on that
            // jit::differentiate mutates the input Graph
            auto g_clone = g.copy();
            return differentiate(g_clone);
          })
      .def(
          "_jit_check_alias_annotation",
          [](const std::shared_ptr<Graph>& g,
             const py::tuple& args,
             const std::string& unqualified_op_name) {
            auto stack = toTraceableStack(args);
            checkAliasAnnotation(g, std::move(stack), unqualified_op_name);
          })
#if (!defined(FBCODE_CAFFE2) && defined(BUILD_ONEDNN_GRAPH))
      .def("_jit_set_llga_enabled", &RegisterLlgaFuseGraph::setEnabled)
      .def("_jit_llga_enabled", &RegisterLlgaFuseGraph::isEnabled)
#else
      .def("_jit_set_llga_enabled", [](bool flag) { return false; })
      .def("_jit_llga_enabled", []() { return false; })
#endif
      .def(
          "_jit_set_tracer_state_warn",
          [](bool new_warn) {
            jit::tracer::getTracerStateWarnMode() = new_warn;
          })
      .def(
          "_jit_get_tracer_state_warn",
          []() {
            bool current_tracer_warn = jit::tracer::getTracerStateWarnMode();
            return current_tracer_warn;
          })
      .def(
          "_jit_set_nvfuser_skip_node_kind",
          // Args:
          //     `op_name`: Symbol of op;
          //     `flip`: flag indicating whether to flip the given op in the
          //             skip list.
          // Returns:
          //     a bool flag indicating if `op_name` was already in the skip
          //     list.
          [](const std::string& op_name, bool flip = true) {
            return fuser::cuda::skipNode(op_name, flip);
          })
      .def("_jit_set_nvfuser_enabled", &fuser::cuda::setEnabled)
      .def("_jit_nvfuser_can_be_enabled", &fuser::cuda::canBeEnabled)
      .def(
          "_jit_set_nvfuser_single_node_mode",
          [](bool flag) { return fuser::cuda::setSingletonFusion(flag); })
      .def(
          "_jit_nvfuser_single_node_mode",
          []() { return fuser::cuda::getSingletonFusion(); })
      .def(
          "_jit_set_nvfuser_horizontal_mode",
          [](bool flag) { return fuser::cuda::setHorizontalFusion(flag); })
      .def(
          "_jit_nvfuser_horizontal_mode",
          []() { return fuser::cuda::getHorizontalFusion(); })
      .def(
          "_jit_set_nvfuser_guard_mode",
          [](bool profiling_flag) {
            bool oldState = fuser::cuda::getCudaFusionGuardMode();
            fuser::cuda::getCudaFusionGuardMode() = profiling_flag;
            return oldState;
          })
      .def("_jit_nvfuser_enabled", &fuser::cuda::isEnabled)
      .def(
          "_jit_nvfuser_set_comparison_callback",
          [](bool run_fallback, py::function fn) {
            // If set, then the callback will be run after each nvfuser fusion
            // group is executed. Can be used for testing accuracy.
            // If run_fallback == True, then a fallback will be run and
            // unfused_outputs will be nonempty, showing the result if the
            // fusion didn't take place. Otherwise, unfused_outputs will
            // be empty
            auto fn_ptr = std::make_shared<py::function>(fn);
            auto callback_lambda = [fn_ptr](
                                       const Stack& fused_outputs,
                                       const Stack& unfused_outputs,
                                       const std::string& graph_ir) {
              py::gil_scoped_acquire acquire{};
              (*fn_ptr)(fused_outputs, unfused_outputs, graph_ir);
            };
            setCudaFuserComparisonCallback({run_fallback, callback_lambda});
          })
      .def(
          "_jit_nvfuser_clear_comparison_callback",
          []() {
            setCudaFuserComparisonCallback({false, nullptr});
          })
      .def(
          "_jit_set_profiling_mode",
          [](bool profiling_flag) {
            bool oldState = getProfilingMode();
            getProfilingMode() = profiling_flag;
            return oldState;
          })
      .def(
          "_jit_set_profiling_executor",
          [](bool profiling_flag) {
            bool oldState = getExecutorMode();
            getExecutorMode() = profiling_flag;
            return oldState;
          })
      .def(
          "_jit_set_num_profiled_runs",
          [](size_t num) {
            size_t old_num = getNumProfiledRuns();
            getNumProfiledRuns() = num;
            return old_num;
          })
      .def(
          "_jit_get_num_profiled_runs",
          [] {
            // pybind can't automatically bind to atomic size_t
            size_t num_runs = getNumProfiledRuns();
            return num_runs;
          })
      .def(
          "_jit_set_bailout_depth",
          [](size_t depth) {
            TORCH_WARN(
                "Use _jit_set_fusion_strategy, bailout depth is deprecated. Setting to (STATIC, ",
                depth,
                ")");
            size_t old_depth = getBailoutDepth();
            FusionStrategy strat = {{FusionBehavior::STATIC, depth}};
            setFusionStrategy(strat);
            return old_depth;
          })
      .def(
          "_jit_set_fusion_strategy",
          [](std::vector<std::pair<std::string, size_t>> strategy) {
            FusionStrategy vec_conv;
            for (const auto& pair : strategy) {
              if (pair.first == "STATIC") {
                vec_conv.emplace_back(FusionBehavior::STATIC, pair.second);
              } else if (pair.first == "DYNAMIC") {
                vec_conv.emplace_back(FusionBehavior::DYNAMIC, pair.second);
              } else {
                TORCH_INTERNAL_ASSERT(
                    false,
                    "FusionBehavior only supported 'STATIC' or 'DYNAMIC', got: ",
                    pair.first);
              }
            }
            auto old_strategy = getFusionStrategy();
            auto strat =
                fmap(old_strategy, [](std::pair<FusionBehavior, size_t> behav) {
                  return std::pair<std::string, size_t>(
                      behav.first == FusionBehavior::STATIC ? "STATIC"
                                                            : "DYNAMIC",
                      behav.second);
                });
            setFusionStrategy(vec_conv);
            return strat;
          })
      .def(
          "_jit_set_inline_everything_mode",
          [](bool enabled) { getInlineEverythingMode() = enabled; })
      .def(
          "_jit_get_inline_everything_mode",
          []() { return getInlineEverythingMode(); })
      .def(
          "_jit_get_logging_option",
          []() { return ::torch::jit::get_jit_logging_levels(); })
      .def(
          "_jit_set_logging_option",
          [](std::string loggingOption) -> void {
            ::torch::jit::set_jit_logging_levels(loggingOption);
          })
      .def(
          "_jit_set_logging_stream",
          [](std::string stream_name) -> void {
            if (stream_name == "stdout") {
              ::torch::jit::set_jit_logging_output_stream(std::cout);
            } else if (stream_name == "stderr") {
              ::torch::jit::set_jit_logging_output_stream(std::cerr);
            } else {
              std::cerr << "ERROR: only `stdout` and `stderr`"
                        << "are supported as output options" << std::endl;
            }
          })
      .def(
          "_storage_id",
          [](const at::Tensor& ten) -> int64_t {
            return reinterpret_cast<int64_t>(
                ten.storage().unsafeGetStorageImpl());
          })
      .def(
          "_jit_try_infer_type",
          [](py::object obj) -> InferredType {
            return tryToInferType(std::move(obj));
          })
      .def(
          "_jit_get_te_cuda_pointwise_loop_levels",
          []() -> int {
            using namespace torch::jit::tensorexpr;
            return getTECudaPointwiseLoopLevels();
          })
      .def(
          "_jit_set_te_cuda_pointwise_loop_levels",
          [](int level) {
            using namespace torch::jit::tensorexpr;
            return getTECudaPointwiseLoopLevels() = level;
          })
      .def(
          "_jit_get_te_cuda_pointwise_block_count",
          []() -> int {
            using namespace torch::jit::tensorexpr;
            return getTECudaPointwiseBlockCount();
          })
      .def(
          "_jit_set_te_cuda_pointwise_block_count",
          [](int block_count) {
            using namespace torch::jit::tensorexpr;
            return getTECudaPointwiseBlockCount() = block_count;
          })
      .def(
          "_jit_get_te_cuda_pointwise_block_size",
          []() -> int {
            using namespace torch::jit::tensorexpr;
            return getTECudaPointwiseBlockSize();
          })
      .def(
          "_jit_set_te_cuda_pointwise_block_size",
          [](int block_size) {
            using namespace torch::jit::tensorexpr;
            return getTECudaPointwiseBlockSize() = block_size;
          })
      .def("_jit_set_texpr_fuser_enabled", &setTensorExprFuserEnabled)
      .def("_jit_texpr_fuser_enabled", &tensorExprFuserEnabled)
      .def("_jit_texpr_fallback_allowed", &tensorexpr::fallbackAllowed)
      .def("_jit_texpr_set_fallback_allowed", &tensorexpr::setFallbackAllowed)
      .def("_jit_set_texpr_reductions_enabled", &setTexprReductionsEnabled)
      .def(
          "_jit_set_texpr_dynamic_shape_enabled",
          &setTensorExprDynamicShapeFusionEnabled)
      .def(
          "_jit_texpr_dynamic_shape_enabled",
          &tensorExprDynamicShapeFusionEnabled)
      .def("_jit_texpr_reductions_enabled", &texprReductionsEnabled)
      .def(
          "_jit_set_te_generate_block_code",
          [](bool gen_block_code) {
            using namespace torch::jit::tensorexpr;
            return getTEGenerateBlockCode() = gen_block_code;
          })
      .def(
          "_jit_get_te_generate_block_code",
          []() -> bool {
            using namespace torch::jit::tensorexpr;
            return getTEGenerateBlockCode();
          })
      .def(
          "_jit_get_te_must_use_llvm_cpu",
          []() -> bool {
            using namespace torch::jit::tensorexpr;
            return getTEMustUseLLVMOnCPU();
          })
      .def(
          "_jit_set_te_must_use_llvm_cpu",
          [](bool use_llvm) {
            using namespace torch::jit::tensorexpr;
            getTEMustUseLLVMOnCPU() = use_llvm;
          })
      .def(
          "_jit_cat_wo_conditionals",
          [](bool optimize_cat) {
            using namespace torch::jit::tensorexpr;
            getCatWoConditionals() = optimize_cat;
          })
      .def(
          "_jit_opt_conditionals",
          [](bool opt_conds) {
            using namespace torch::jit::tensorexpr;
            getOptConditionals() = opt_conds;
          })
      .def(
          "_llvm_enabled",
          []() {
#ifdef TORCH_ENABLE_LLVM
            return true;
#else
        return false;
#endif
          })
      .def(
          "_jit_pass_fuse_tensorexprs",
          [](std::shared_ptr<Graph>& g) {
            FuseTensorExprs(g);
            RemoveTensorTypeSpecializations(g);
          })
      .def(
          "_jit_fuser_get_fused_kernel_code",
          [](Graph& g, const std::vector<at::Tensor>& inps) {
            return debugGetFusedKernelCode(g, inps);
          })
      .def(
          "_jit_pass_remove_dropout",
          [](script::Module& module) { return removeDropout(module); })
      .def(
          "_jit_pass_refine_tuple_types",
          [](std::shared_ptr<Graph>& graph) { return RefineTupleTypes(graph); })
      .def(
          "_jit_pass_transform_conv1d_to_conv2d",
          [](std::shared_ptr<Graph>& graph) {
            return transformConv1dToConv2d(graph);
          })
      .def(
          "_jit_pass_transform_conv1d_to_conv2d",
          [](script::Module& module) {
            return transformConv1dToConv2d(module);
          })
      .def(
          "_jit_pass_insert_prepacked_ops",
          [](std::shared_ptr<Graph>& graph) {
            return insertPrePackedOps(graph);
          })
      .def(
          "_jit_pass_insert_prepacked_ops",
          [](script::Module& module) { return insertPrePackedOps(module); })
      .def(
          "_jit_pass_fuse_clamp_w_prepacked_linear_conv",
          [](script::Module& module) {
            return fusePrePackedLinearConvWithClamp(module);
          })
      .def(
          "_jit_pass_fold_prepacking_ops",
          [](script::Module& module) { return FoldPrePackingOps(module); })
      .def(
          "_jit_pass_optimize_for_mobile",
          [](script::Module& module,
             std::set<MobileOptimizerType>& optimization_blocklist,
             std::vector<std::string>& preserved_methods) {
            return optimizeForMobile(
                module, optimization_blocklist, preserved_methods);
          })
      .def(
          "_hack_do_not_use_clone_module_with_class",
          [](script::Module& module,
             std::vector<std::string>& ignored_methods,
             std::vector<std::string>& ignored_attributes) {
            const bool inplace = false;
            const std::unordered_set<std::string> ignored_methods_set(
                ignored_methods.begin(), ignored_methods.end());
            const std::unordered_set<std::string> ignored_attributes_set(
                ignored_attributes.begin(), ignored_attributes.end());
            return module.clone(
                inplace, ignored_methods_set, ignored_attributes_set);
          })
      .def(
          "_jit_pass_vulkan_insert_prepacked_ops",
          [](std::shared_ptr<Graph>& graph) {
            return vulkanInsertPrePackedOps(graph);
          })
      .def(
          "_jit_pass_vulkan_insert_prepacked_ops",
          [](script::Module& module) {
            return vulkanInsertPrePackedOps(module);
          })
      .def(
          "_jit_pass_vulkan_fuse_clamp_w_prepacked_conv",
          [](script::Module& module) {
            return vulkanFusePrePackedConvWithClamp(module);
          })
      .def(
          "_jit_pass_vulkan_fold_prepacking_ops",
          [](script::Module& module) {
            return vulkanFoldPrePackingOps(module);
          })
      .def(
          "_jit_pass_vulkan_optimize_for_mobile",
          [](script::Module& module,
             std::vector<std::string>& preserved_methods) {
            return vulkanOptimizeForMobile(module, preserved_methods);
          })
      .def(
          "_jit_pass_metal_insert_prepacked_ops",
          [](std::shared_ptr<Graph>& graph) {
            return metalInsertPrePackedOps(graph);
          })
      .def(
          "_jit_pass_metal_insert_prepacked_ops",
          [](script::Module& module) {
            return metalInsertPrePackedOps(module);
          })
      .def(
          "_jit_pass_metal_fuse_clamp_w_prepacked_conv",
          [](script::Module& module) {
            return metalFusePrePackedConvWithClamp(module);
          })
      .def(
          "_jit_pass_metal_fold_prepacking_ops",
          [](script::Module& module) { return metalFoldPrePackingOps(module); })
      .def(
          "_jit_pass_metal_optimize_for_mobile",
          [](script::Module& module,
             std::vector<std::string>& preserved_methods) {
            return metalOptimizeForMobile(module, preserved_methods);
          })
      .def(
          "_jit_pass_filter_non_tensor_arguments",
          [](std::map<std::string, IValue> params) {
            std::map<std::string, at::Tensor> retval;
            for (auto& kv : params) {
              if (kv.second.isTensor()) {
                retval[kv.first] = std::move(kv.second).toTensor();
              }
            }
            return retval;
          })
      .def("_jit_pass_batch_mm", BatchMM)
      .def("_jit_decay_packed_param_input_types", [](Graph& g) {
        for (Value* i : g.inputs()) {
          if (i->type() ==
                  getCustomClass(
                      "__torch__.torch.classes.quantized.Conv2dPackedParamsBase") ||
              i->type() ==
                  getCustomClass(
                      "__torch__.torch.classes.quantized.Conv3dPackedParamsBase") ||
              i->type() ==
                  getCustomClass(
                      "__torch__.torch.classes.quantized.LinearPackedParamsBase")) {
            // Dummy CompleteTensorType to appease ONNX validator.
            i->setType(TensorType::create(
                at::kQInt8,
                c10::kCPU,
                std::vector<int64_t>{1},
                std::vector<int64_t>{1},
                c10::nullopt));
          }
        }
      });

  auto symint_class =
      py::class_<c10::SymIntNodeImpl, c10::SymIntNode>(m, "SymIntNode")
          .def_static(
              "new_symint",
              [](py::object obj) -> c10::SymIntNode {
                return c10::make_intrusive<PythonSymIntNodeImpl>(obj);
              })
          .def(
              "get_pyobj",
              [](c10::SymIntNode a) -> py::object {
                if (auto* psn = dynamic_cast<PythonSymIntNodeImpl*>(a.get())) {
                  return py::reinterpret_borrow<py::object>(psn->getPyObj());
                }
                return py::none();
              })
          .def(
              "__add__",
              [](c10::SymIntNode a, py::object b) -> c10::SymIntNode {
                auto snb = toSymIntNode(a, b);
                return a->add(snb);
              })
          .def(
              "__radd__",
              [](c10::SymIntNode a, py::object b) -> c10::SymIntNode {
                auto snb = toSymIntNode(a, b);
                return snb->add(a);
              })
          .def(
              "__sub__",
              [](c10::SymIntNode a, py::object b) -> c10::SymIntNode {
                auto snb = toSymIntNode(a, b);
                return a->sub(snb);
              })
          .def(
              "__rsub__",
              [](c10::SymIntNode a, py::object b) -> c10::SymIntNode {
                auto snb = toSymIntNode(a, b);
                return snb->sub(a);
              })
          .def(
              "__mul__",
              [](c10::SymIntNode a, py::object b) -> c10::SymIntNode {
                auto snb = toSymIntNode(a, b);
                return a->mul(snb);
              })
          .def(
              "__rmul__",
              [](c10::SymIntNode a, py::object b) -> c10::SymIntNode {
                auto snb = toSymIntNode(a, b);
                return snb->mul(a);
              })
          .def(
              "__truediv__",
              [](c10::SymIntNode a, py::object b) -> c10::SymFloatNode {
                auto snb = toSymIntNode(a, b);
                return a->truediv(snb);
              })
          .def(
              "__rtruediv__",
              [](c10::SymIntNode a, py::object b) -> c10::SymFloatNode {
                auto snb = toSymIntNode(a, b);
                return snb->truediv(a);
              })
          .def(
              "__floordiv__",
              [](c10::SymIntNode a, py::object b) -> c10::SymIntNode {
                auto snb = toSymIntNode(a, b);
                return a->floordiv(snb);
              })
          .def(
              "__rfloordiv__",
              [](c10::SymIntNode a, py::object b) -> c10::SymIntNode {
                auto snb = toSymIntNode(a, b);
                return snb->floordiv(a);
              })
          .def(
              "__mod__",
              [](c10::SymIntNode a, py::object b) -> c10::SymIntNode {
                auto snb = toSymIntNode(a, b);
                return a->mod(snb);
              })
          .def(
              "__rmod__",
              [](c10::SymIntNode a, py::object b) -> c10::SymIntNode {
                auto snb = toSymIntNode(a, b);
                return snb->mod(a);
              })
          .def(
              "__pow__",
              [](c10::SymIntNode a, py::object b) -> py::object {
                if (PyFloat_Check(b.ptr())) {
                  auto float_a = a->sym_float();
<<<<<<< HEAD
                  return py::cast(float_a->pow(float_a->wrap(py::cast<double>(b))));
=======
                  return py::cast(
                      float_a->pow(float_a->wrap(py::cast<double>(b))));
>>>>>>> 8ca7820e
                }
                // TODO: integer pow
                return py::reinterpret_borrow<py::object>(Py_NotImplemented);
              })
          // TODO: rpow
          .def(
              "__eq__",
              [](c10::SymIntNode a, py::object b) -> c10::SymIntNode {
                auto snb = toSymIntNode(a, b);
                return a->eq(snb);
              })
          .def(
              "__gt__",
              [](c10::SymIntNode a, py::object b) {
                auto snb = toSymIntNode(a, b);
                return a->gt(snb);
              })
          .def(
              "__lt__",
              [](c10::SymIntNode a, py::object b) -> c10::SymIntNode {
                auto snb = toSymIntNode(a, b);
                return a->lt(snb);
              })
          .def(
              "__le__",
              [](c10::SymIntNode a, py::object b) -> c10::SymIntNode {
                auto snb = toSymIntNode(a, b);
                return a->le(snb);
              })
          .def(
              "__ge__",
              [](c10::SymIntNode a, py::object b) -> c10::SymIntNode {
                auto snb = toSymIntNode(a, b);
                return a->ge(snb);
              })
          .def(
              "__ceil__",
              [](c10::SymIntNode a) -> c10::SymIntNode { return a->ceil(); })
          .def(
              "__min__",
              [](c10::SymIntNode a, py::object b) -> c10::SymIntNode {
                auto snb = toSymIntNode(a, b);
                return a->min(snb);
              })
          .def(
              "__max__",
              [](c10::SymIntNode a, py::object b) -> c10::SymIntNode {
                auto snb = toSymIntNode(a, b);
                return a->max(snb);
              })
          .def("__bool__", [](c10::SymIntNode a) { return a->bool_(); })
          .def("__int__", [](c10::SymIntNode a) { return a->int_(); })
          // Intentionally don't set file line, as the Python backtrace matters
          // more here
          .def(
              "guard_int",
              [](c10::SymIntNode a) { return a->guard_int(nullptr, 0); })
          .def(
              "__sym_float__",
              [](c10::SymIntNode a) {
                // TODO: remove dynamic cast when sym_float is in base class
                auto* psn = dynamic_cast<PythonSymIntNodeImpl*>(a.get());
                TORCH_INTERNAL_ASSERT(psn);
                return psn->sym_float();
              })
          .def("__str__", [](c10::SymIntNode a) { return a->str(); })
          .def("__repr__", [](c10::SymIntNode a) { return a->str(); });

  py::class_<c10::SymFloatNodeImpl, c10::SymFloatNode>(m, "SymFloatNode")
      .def_static(
          "new_symfloat",
          [](py::object obj) -> c10::SymFloatNode {
            return c10::make_intrusive<PythonSymFloatNodeImpl>(obj);
          })
      .def(
          "__add__",
          [](c10::SymFloatNode a, py::object b) -> c10::SymFloatNode {
            auto snb = toSymFloatNode(a, b);
            return a->add(snb);
          })
      .def(
          "__radd__",
          [](c10::SymFloatNode a, py::object b) -> c10::SymFloatNode {
            auto snb = toSymFloatNode(a, b);
            return snb->add(a);
          })
      .def(
          "__sub__",
          [](c10::SymFloatNode a, py::object b) -> c10::SymFloatNode {
            auto snb = toSymFloatNode(a, b);
            return a->sub(snb);
          })
      .def(
          "__mul__",
          [](c10::SymFloatNode a, py::object b) -> c10::SymFloatNode {
            auto snb = toSymFloatNode(a, b);
            return a->mul(snb);
          })
      .def(
          "__rmul__",
          [](c10::SymFloatNode a, py::object b) -> c10::SymFloatNode {
            auto snb = toSymFloatNode(a, b);
            return snb->mul(a);
          })
      .def(
          "__truediv__",
          [](c10::SymFloatNode a, py::object b) -> c10::SymFloatNode {
            auto snb = toSymFloatNode(a, b);
            return a->truediv(snb);
          })
      .def(
          "__rtruediv__",
          [](c10::SymFloatNode a, py::object b) -> c10::SymFloatNode {
            auto snb = toSymFloatNode(a, b);
            return snb->truediv(a);
          })
      .def(
          "__eq__",
          [](c10::SymFloatNode a, py::object b) -> c10::SymFloatNode {
            auto snb = toSymFloatNode(a, b);
            return a->eq(snb);
          })
      .def(
          "__gt__",
          [](c10::SymFloatNode a, py::object b) {
            auto snb = toSymFloatNode(a, b);
            return a->gt(snb);
          })
      .def(
          "__lt__",
          [](c10::SymFloatNode a, py::object b) -> c10::SymFloatNode {
            auto snb = toSymFloatNode(a, b);
            return a->lt(snb);
          })
      .def(
          "__le__",
          [](c10::SymFloatNode a, py::object b) -> c10::SymFloatNode {
            auto snb = toSymFloatNode(a, b);
            return a->le(snb);
          })
      .def(
          "__ge__",
          [](c10::SymFloatNode a, py::object b) -> c10::SymFloatNode {
            auto snb = toSymFloatNode(a, b);
            return a->ge(snb);
          })
      .def(
          "__pow__",
          [](c10::SymFloatNode a, py::object b) -> c10::SymFloatNode {
            auto snb = toSymFloatNode(a, b);
            return a->pow(snb);
          })
      .def(
          "__rpow__",
          [](c10::SymFloatNode a, py::object b) -> c10::SymFloatNode {
            auto snb = toSymFloatNode(a, b);
            return snb->pow(a);
          })
      .def(
          "__ceil__",
          [](c10::SymFloatNode a) -> c10::SymIntNode { return a->ceil(); })
      .def(
          "__floor__",
          [](c10::SymFloatNode a) -> c10::SymIntNode { return a->floor(); })
      .def(
          "get_pyobj",
          [](c10::SymFloatNode a) -> py::object {
            if (auto* psn = dynamic_cast<PythonSymFloatNodeImpl*>(a.get())) {
              return py::reinterpret_borrow<py::object>(psn->getPyObj());
            }
            return py::none();
          })
      .def("__str__", [](c10::SymFloatNode a) { return a->str(); });

  // NOLINTNEXTLINE(bugprone-unused-raii)
  py::class_<CompleteArgumentSpec>(m, "CompleteArgumentSpec")
      .def("__repr__", [](CompleteArgumentSpec& self) {
        std::ostringstream s;
        s << self;
        return s.str();
      });
  // NOLINTNEXTLINE(bugprone-unused-raii)
  py::class_<ArgumentSpec>(m, "ArgumentSpec");
  py::class_<Code>(m, "Code")
      .def(
          "grad_executor_states",
          [](Code& c) {
            std::vector<GraphExecutorState> states;
            for (auto& e : c.grad_executors()) {
              states.emplace_back(e->getDebugState());
            }
            return states;
          })
      .def(
          "differentiable_op_executor_states",
          [](Code& c) {
            std::vector<GraphExecutorState> states;
            for (auto& e : c.diff_graph_op_executors()) {
              if (e->isOptimized()) {
                states.emplace_back(e->getDebugState());
              } else {
                // we leave an empty entry for node that doesn't have an
                // optimized plan
                states.emplace_back();
              }
            }
            return states;
          })
      .def("num_bailouts", [](Code& c) { return c.num_bailouts(); })
      .def("request_bailout", [](Code& c, size_t index) {
        c.request_bailout(index);
      });

  py::class_<ExecutionPlan>(m, "ExecutionPlan")
      .def_property_readonly("graph", [](ExecutionPlan& s) { return s.graph; })
      .def_property_readonly("code", [](ExecutionPlan& s) { return s.code; });

  py::class_<Gradient>(m, "Gradient")
      .def_property_readonly("f", [](Gradient& m) { return m.f; })
      .def_property_readonly("df", [](Gradient& m) { return m.df; })
      .def_property_readonly(
          "f_real_outputs", [](Gradient& m) { return m.f_real_outputs; })
      .def_property_readonly(
          "df_input_vjps", [](Gradient& m) { return m.df_input_vjps; })
      .def_property_readonly(
          "df_input_captured_inputs",
          [](Gradient& m) { return m.df_input_captured_inputs; })
      .def_property_readonly(
          "df_input_captured_outputs",
          [](Gradient& m) { return m.df_input_captured_outputs; })
      .def_property_readonly(
          "df_output_vjps", [](Gradient& m) { return m.df_output_vjps; });

  py::class_<GraphExecutorState>(m, "GraphExecutorState")
      .def_property_readonly(
          "graph", [](GraphExecutorState& s) { return s.graph; })
      .def_property_readonly(
          "execution_plans",
          [](GraphExecutorState& s) { return s.execution_plans; })
      .def_property_readonly(
          "fallback", [](GraphExecutorState& s) { return s.fallback; });

  py::class_<PyTorchStreamWriter>(m, "PyTorchFileWriter")
      .def(py::init<std::string>())
      .def(py::init([](const py::object& buffer) {
        auto writer_func = [=](const void* data, size_t size) {
          // Writting an empty file is a noop
          if (size == 0) {
            return size;
          }
          auto memory_view = py::memoryview::from_memory(
              reinterpret_cast<const char*>(data), size);
          buffer.attr("write")(std::move(memory_view));
          return size;
        };
        return std::make_unique<PyTorchStreamWriter>(std::move(writer_func));
      }))
      .def(py::init<const std::function<size_t(const void*, size_t)>&>())
      .def(
          "write_record",
          [](PyTorchStreamWriter& self,
             const std::string& name,
             const char* data,
             size_t size) { return self.writeRecord(name, data, size); })
      .def("write_end_of_file", &PyTorchStreamWriter::writeEndOfFile)
      .def("set_min_version", &PyTorchStreamWriter::setMinVersion)
      .def(
          "write_record",
          [](PyTorchStreamWriter& self,
             const std::string& name,
             uintptr_t data,
             size_t size) {
            return self.writeRecord(
                name, reinterpret_cast<const char*>(data), size);
          })
      .def("archive_name", &PyTorchStreamWriter::archiveName)
      .def(
          "get_all_written_records",
          &PyTorchStreamWriter::getAllWrittenRecords);

  py::enum_<MobileOptimizerType>(m, "MobileOptimizerType")
      .value("CONV_BN_FUSION", MobileOptimizerType::CONV_BN_FUSION)
      .value(
          "INSERT_FOLD_PREPACK_OPS",
          MobileOptimizerType::INSERT_FOLD_PREPACK_OPS)
      .value("REMOVE_DROPOUT", MobileOptimizerType::REMOVE_DROPOUT)
      .value("FUSE_ADD_RELU", MobileOptimizerType::FUSE_ADD_RELU)
      .value(
          "HOIST_CONV_PACKED_PARAMS",
          MobileOptimizerType::HOIST_CONV_PACKED_PARAMS)
      .export_values();

  // This allows PyTorchStreamReader to read from a Python buffer. It requires
  // that the buffer implement `seek()`, `tell()`, and `read()`.
  class BufferAdapter : public caffe2::serialize::ReadAdapterInterface {
   public:
    BufferAdapter(const py::object& buffer) : buffer_(buffer) {
      // Jump to the end of the buffer to get its size
      auto current = buffer.attr("tell")();
      start_offset_ = py::cast<size_t>(current);
      buffer.attr("seek")(current, py::module::import("os").attr("SEEK_END"));
      size_ = py::cast<size_t>(buffer.attr("tell")()) - start_offset_;
      buffer.attr("seek")(current);

      // If we can read directly into a buffer, do that instead of an extra copy
      use_readinto_ = py::hasattr(buffer, "readinto");
    }

    size_t size() const override {
      return size_;
    }

    THPObjectPtr getMemview(void* buf, size_t n) const {
      THPObjectPtr memview(PyMemoryView_FromMemory(
          reinterpret_cast<char*>(buf), n, PyBUF_WRITE));
      if (!memview) {
        throw python_error();
      }
      return memview;
    }

    size_t read(uint64_t pos, void* buf, size_t n, const char* what)
        const override {
      // Seek to desired position (NB: this has to be a Py_ssize_t or Python
      // throws a weird error)
      Py_ssize_t absolute_pos = start_offset_ + pos;
      buffer_.attr("seek")(absolute_pos);

      if (use_readinto_) {
        auto memview = getMemview(buf, n);
        auto res =
            PyObject_CallMethod(buffer_.ptr(), "readinto", "O", memview.get());
        if (res) {
          int64_t i = static_cast<int64_t>(PyLong_AsLongLong(res));
          if (i > 0) {
            return i;
          }
        }
      }

      // Read bytes into `buf` from the buffer
      std::string bytes = py::cast<std::string>(buffer_.attr("read")(n));
      std::copy(
          bytes.data(),
          bytes.data() + bytes.size(),
          reinterpret_cast<char*>(buf));
      return bytes.size();
    }

    py::object buffer_;
    size_t size_;
    size_t start_offset_;
    bool use_readinto_;
  };

  py::class_<PyTorchStreamReader, std::shared_ptr<PyTorchStreamReader>>(
      m, "PyTorchFileReader")
      .def(py::init<std::string>())
      .def(py::init([](const py::object& buffer) {
        auto adapter = std::make_unique<BufferAdapter>(buffer);
        return std::make_shared<PyTorchStreamReader>(std::move(adapter));
      }))
      .def(
          "get_record",
          [](PyTorchStreamReader& self, const std::string& key) {
            at::DataPtr data;
            size_t size = 0;
            std::tie(data, size) = self.getRecord(key);
            return py::bytes(reinterpret_cast<const char*>(data.get()), size);
          })
      .def(
          "has_record",
          [](PyTorchStreamReader& self, const std::string& key) {
            return self.hasRecord(key);
          })
      .def(
          "get_storage_from_record",
          [](PyTorchStreamReader& self,
             const std::string& key,
             size_t numel,
             py::object data_type_obj) {
            at::DataPtr data(std::get<0>(self.getRecord(key)));
            auto scalar_type =
                reinterpret_cast<THPDtype*>(data_type_obj.ptr())->scalar_type;

            c10::Storage storage(
                c10::Storage::use_byte_size_t(),
                numel * elementSize(scalar_type),
                std::move(data),
                /*allocator=*/nullptr,
                /*resizable=*/false);
            auto ptr =
                c10::make_intrusive<at::TensorImpl, at::UndefinedTensorImpl>(
                    std::move(storage),
                    at::DispatchKeySet(),
                    at::CPU(scalar_type).typeMeta());
            return at::Tensor(std::move(ptr));
          })
      .def("get_all_records", [](PyTorchStreamReader& self) {
        return self.getAllRecords();
      });

  // Used by torch.Package to coordinate deserialization of storages across
  // ScriptModules and eager modules
  py::class_<
      DeserializationStorageContext,
      std::shared_ptr<DeserializationStorageContext>>(
      m, "DeserializationStorageContext")
      .def(py::init<>())
      .def(
          "get_storage",
          [](DeserializationStorageContext& self,
             const std::string& name,
             py::object data_type_obj) {
            c10::Storage storage = self.getStorage(name);
            auto scalar_type =
                reinterpret_cast<THPDtype*>(data_type_obj.ptr())->scalar_type;
            auto ptr =
                c10::make_intrusive<at::TensorImpl, at::UndefinedTensorImpl>(
                    std::move(storage),
                    at::DispatchKeySet(),
                    at::CPU(scalar_type).typeMeta());

            return at::Tensor(std::move(ptr));
          })
      .def(
          "add_storage",
          [](DeserializationStorageContext& self,
             const std::string& name,
             const at::Tensor& tensor) {
            return self.addStorage(name, tensor.storage());
          })
      .def("has_storage", &DeserializationStorageContext::hasStorage);

  m.def(
      "_get_schema",
      [](const std::string& op_name, const std::string& overload_name) {
        try {
          auto symbol = Symbol::fromQualString(op_name);
          auto operations = getAllOperatorsFor(symbol);
          for (const auto& op : operations) {
            if (op->schema().overload_name() == overload_name) {
              return op->schema();
            }
          }
          throw std::runtime_error("Found no matching schema");
        } catch (const c10::Error& e) {
          auto msg = torch::get_cpp_stacktraces_enabled()
              ? e.what()
              : e.what_without_backtrace();
          throw std::runtime_error(msg);
        }
      });

  m.def(
      "_get_operation_overload",
      [](const std::string& op_name, const std::string& overload_name) {
        try {
          auto symbol = Symbol::fromQualString(op_name);
          auto operations = getAllOperatorsFor(symbol);
          bool allow_numbers_as_tensors = symbol.is_prims() ||
              symbol.is_nvprims() ||
              (symbol.is_aten() &&
               torch::should_allow_numbers_as_tensors(symbol.toUnqualString()));
          for (const auto& op : operations) {
            if (op->schema().overload_name() == overload_name) {
              auto func =
                  py::cpp_function([op, symbol, allow_numbers_as_tensors](
                                       py::args args, py::kwargs kwargs) {
                    ToIValueAllowNumbersAsTensors g(allow_numbers_as_tensors);
                    return _get_operation_for_overload_or_packet(
                        {op}, symbol, args, kwargs, /*is_overload*/ true);
                  });
              auto func_dk = py::cpp_function(
                  [op, symbol, allow_numbers_as_tensors](
                      c10::DispatchKey dk_, py::args args, py::kwargs kwargs) {
                    c10::optional<c10::DispatchKey> dk =
                        c10::make_optional(dk_);
                    ToIValueAllowNumbersAsTensors g(allow_numbers_as_tensors);
                    return _get_operation_for_overload_or_packet(
                        {op}, symbol, args, kwargs, /*is_overload*/ true, dk);
                  });
              return py::make_tuple(
                  func, func_dk, py::cast(op->getTags().vec()));
            }
          }
          throw std::runtime_error("Found no matching operator overload");
        } catch (const c10::Error& e) {
          auto msg = torch::get_cpp_stacktraces_enabled()
              ? e.what()
              : e.what_without_backtrace();
          throw std::runtime_error(msg);
        }
      });

  m.def(
      "_jit_get_operation",
      [](const std::string& op_name) {
        try {
          auto symbol = Symbol::fromQualString(op_name);
          auto operations = getAllOperatorsFor(symbol);
          TORCH_CHECK(!operations.empty(), "No such operator ", op_name);
          std::ostringstream docstring;
          docstring << "Automatically bound operator '" << op_name
                    << "' with schema(s):\n";

          for (const auto& op : operations) {
            docstring << "  " << op->schema() << "\n";
          }

          py::list overload_names;
          for (const auto& op : operations) {
            overload_names.append(py::str(op->schema().overload_name()));
          }

          bool allow_numbers_as_tensors = symbol.is_prims() ||
              symbol.is_nvprims() ||
              (symbol.is_aten() &&
               torch::should_allow_numbers_as_tensors(symbol.toUnqualString()));

          auto func = py::cpp_function(
              [operations, symbol, allow_numbers_as_tensors](
                  py::args args, py::kwargs kwargs) {
                ToIValueAllowNumbersAsTensors g(allow_numbers_as_tensors);
                return _get_operation_for_overload_or_packet(
                    operations, symbol, args, kwargs, false);
              },
              py::name(symbol.toUnqualString()),
              py::doc(docstring.str().c_str()));
          return py::make_tuple(func, overload_names);
        } catch (const c10::Error& e) {
          auto msg = torch::get_cpp_stacktraces_enabled()
              ? e.what()
              : e.what_without_backtrace();
          throw std::runtime_error(msg);
        }
      },
      py::arg("qualified_name"));

  m.def(
      "parse_ir",
      [](const std::string& input, bool parse_tensor_constants) {
        auto graph = std::make_shared<Graph>();
        parseIR(input, &*graph, parse_tensor_constants);
        return graph;
      },
      py::arg("input"),
      py::arg("parse_tensor_constants") = false);
  m.def("parse_schema", parseSchema);
  m.def("unify_type_list", [](const std::vector<TypePtr>& types) {
    std::ostringstream s;
    auto type = unifyTypeList(types, s);
    if (!type) {
      throw std::runtime_error(s.str());
    }
    return type.value();
  });
  py::enum_<SchemaArgType>(m, "_SchemaArgType")
      .value("input", SchemaArgType::input)
      .value("output", SchemaArgType::output);
  py::class_<SchemaArgument>(m, "_SchemaArgument")
      .def(py::init<SchemaArgType, size_t>())
      .def_readwrite("type", &SchemaArgument::type)
      .def_readwrite("index", &SchemaArgument::index);
  py::class_<SchemaInfo>(m, "_SchemaInfo")
      .def(py::init<FunctionSchema>())
      .def("is_mutable", [](SchemaInfo& self) { return self.is_mutable(); })
      .def(
          "is_mutable",
          [](SchemaInfo& self, const SchemaArgument& argument) {
            return self.is_mutable(argument);
          })
      .def(
          "has_argument",
          [](SchemaInfo& self, const std::string& name) {
            return self.has_argument(name);
          })
      .def(
          "is_mutable",
          [](SchemaInfo& self, const std::string& name) {
            return self.is_mutable(name);
          })
      .def(
          "may_alias",
          [](SchemaInfo& self,
             const SchemaArgument& lhs,
             const SchemaArgument& rhs) { return self.may_alias(lhs, rhs); })
      .def(
          "may_contain_alias",
          [](SchemaInfo& self,
             const SchemaArgument& lhs,
             const SchemaArgument& rhs) {
            return self.may_contain_alias(lhs, rhs);
          })
      .def(
          "add_argument_value",
          [](SchemaInfo& self,
             const std::string& name,
             const py::object& value) {
            c10::optional<IValue> i_value = toTypeInferredIValueOptional(value);
            if (i_value) {
              // For normalization purposes there is an inconsistency within
              // torch.fx that turns all arguments named "self" into "input".
              // Thus this check ensures that those arguments are checked
              // correctly.
              if (name == "input" && !self.hasInputArgumentNamed("input")) {
                self.addArgumentValue("self", *i_value);
              } else {
                self.addArgumentValue(name, *i_value);
              }
            }
          })
      .def("add_argument_values", [](SchemaInfo& self, const py::dict& values) {
        std::unordered_map<std::string, IValue> value_map;
        for (const auto& key_pair : values) {
          IValue key = toTypeInferredIValue(key_pair.first);
          TORCH_INTERNAL_ASSERT(
              key.isString(),
              "Add argument value keys types should be strings.");
          c10::optional<IValue> value =
              toTypeInferredIValueOptional(key_pair.second);
          if (value) {
            // For normalization purposes there is an inconsistency within
            // torch.fx that
            // turns all arguments named "self" into "input". Thus this check
            // ensures that those arguments are checked correctly.
            if (key.toStringRef() == "input" &&
                !self.hasInputArgumentNamed("input")) {
              self.addArgumentValue("self", *value);
            } else {
              value_map[key.toStringRef()] = *value;
            }
          }
        }
        self.addArgumentValues(value_map);
      });
  py::class_<FunctionSchema>(m, "FunctionSchema")
      .def_property_readonly(
          "name", [](FunctionSchema& self) { return self.name(); })
      .def_property_readonly(
          "overload_name",
          [](FunctionSchema& self) { return self.overload_name(); })
      .def_property_readonly(
          "arguments", [](FunctionSchema& self) { return self.arguments(); })
      .def_property_readonly(
          "returns", [](FunctionSchema& self) { return self.returns(); })
      .def(
          "is_backward_compatible_with",
          [](const FunctionSchema& self, const FunctionSchema& old_schema) {
            return self.isBackwardCompatibleWith(old_schema);
          })
      .def(
          "check_forward_compatible_with",
          [](const FunctionSchema& self, const FunctionSchema& old_schema) {
            std::ostringstream out;
            auto result = self.isForwardCompatibleWith(old_schema, out);
            return std::make_pair(result, out.str());
          })
      .def(
          "__eq__",
          [](const FunctionSchema& self, const FunctionSchema& other) {
            return self == other;
          })
      .def(
          "__str__",
          [](FunctionSchema& self) {
            std::stringstream ss;
            ss << self;
            return ss.str();
          })
      .def_property_readonly(
          "is_mutable", [](FunctionSchema& self) { return self.is_mutable(); });
  py::class_<Argument>(m, "Argument")
      .def_property_readonly("name", [](Argument& self) { return self.name(); })
      .def_property_readonly("type", [](Argument& self) { return self.type(); })
      .def_property_readonly(
          "N",
          [](Argument& self) -> py::object {
            return (self.N()) ? py::cast(*self.N()) : py::none();
          })
      .def_property_readonly(
          "default_value",
          [](Argument& self) -> py::object {
            if (!self.default_value()) {
              return py::none();
            }
            IValue v = *self.default_value();
            return toPyObject(std::move(v));
          })
      .def(
          "has_default_value",
          [](Argument& self) -> py::bool_ {
            return self.default_value().has_value();
          })
      .def_property_readonly(
          "alias_info", [](Argument& self) { return self.alias_info(); })
      .def_property_readonly(
          "is_out", [](Argument& self) { return self.is_out(); })
      .def_property_readonly("kwarg_only", [](Argument& self) -> bool {
        return self.kwarg_only();
      });
  py::class_<AliasInfo>(m, "_AliasInfo")
      .def_property_readonly(
          "is_write", [](AliasInfo& self) { return self.isWrite(); })
      .def_property_readonly(
          "before_set",
          [](AliasInfo& self) {
            std::set<py::str> before_set_python;
            for (const auto& set : self.beforeSets()) {
              before_set_python.insert(py::str(set.toUnqualString()));
            }
            return before_set_python;
          })
      .def_property_readonly("after_set", [](AliasInfo& self) {
        std::set<py::str> after_set_python;
        for (const auto& set : self.afterSets()) {
          after_set_python.insert(py::str(set.toUnqualString()));
        }
        return after_set_python;
      });
  m.def("_jit_get_all_schemas", []() {
    const std::vector<std::shared_ptr<Operator>>& operations =
        getAllOperators();
    return fmap(operations, [](const std::shared_ptr<Operator>& op) {
      return op->schema();
    });
  });
  m.def("_jit_get_custom_class_schemas", customClassSchemasForBCCheck);
  m.def("_jit_get_schemas_for_operator", [](const std::string& qualified_name) {
    auto symbol = Symbol::fromQualString(qualified_name);
    const auto& operations = getAllOperatorsFor(symbol);
    return fmap(operations, [](const std::shared_ptr<Operator>& op) {
      return op->schema();
    });
  });
  m.def("_is_tracing", []() { return jit::tracer::isTracing(); });

  py::class_<PythonFutureWrapper, std::shared_ptr<PythonFutureWrapper>>(
      m, "Future")
      .def(py::init([](std::vector<c10::Device> devices = {}) {
        return std::make_shared<PythonFutureWrapper>(
            c10::make_intrusive<c10::ivalue::Future>(
                PyObjectType::get(), std::move(devices)));
      }))
      .def(
          "done",
          // Intentionally not releasing GIL
          &PythonFutureWrapper::done)
      .def(
          "value",
          &PythonFutureWrapper::value,
          py::call_guard<py::gil_scoped_release>())
      .def(
          "wait",
          &PythonFutureWrapper::wait,
          py::call_guard<py::gil_scoped_release>())
      .def(
          "then",
          &PythonFutureWrapper::then,
          py::call_guard<py::gil_scoped_release>())
      .def(
          "add_done_callback",
          &PythonFutureWrapper::add_done_callback,
          py::call_guard<py::gil_scoped_release>())
      .def(
          "set_result",
          // Intentionally not releasing GIL
          &PythonFutureWrapper::markCompleted)
      .def(
          "_set_unwrap_func",
          // Intentionally not releasing GIL as this just does an assign
          [](PythonFutureWrapper& self, py::function unwrapFunc) {
            auto functionGuard =
                std::make_shared<torch::jit::PythonFunctionGuard>(
                    std::move(unwrapFunc));

            std::function<void(py::object)> pf =
                [functionGuard(std::move(functionGuard))](
                    const py::object& inp) {
                  return functionGuard->func_(inp);
                };
            self.unwrap_func = std::move(pf);
          })
      .def(
          py::pickle(
              /* __getstate__ */
              [](const PythonFutureWrapper& /* unused */) {
                TORCH_CHECK(false, "Can not pickle torch.futures.Future");
                // Note that this return has no meaning since we always
                // throw, it's only here to satisfy Pybind API's
                // requirement.
                return py::make_tuple();
              },
              /* __setstate__ */
              [](const py::tuple& /* unused */) { // NOLINT
                TORCH_CHECK(false, "Can not unpickle torch.futures.Future");
                // Note that this return has no meaning since we always
                // throw, it's only here to satisfy PyBind's API
                // requirement.
                return nullptr;
              }),
          py::call_guard<py::gil_scoped_release>());
  m.def("_is_alias_of", [](const py::object& self, const py::object& other) {
    c10::optional<IValue> self_value = toTypeInferredIValueOptional(self);
    c10::optional<IValue> other_value = toTypeInferredIValueOptional(other);

    // Only return true if we are certain that self and other are aliasing.
    if (!self_value || !other_value) {
      return false;
    }
    return self_value->isAliasOf(*other_value);
  });
  m.def("_overlaps", [](const py::object& self, const py::object& other) {
    c10::optional<IValue> self_value = toTypeInferredIValueOptional(self);
    c10::optional<IValue> other_value = toTypeInferredIValueOptional(other);

    // Only return true if we are certain that self and other are overlapping.
    if (!self_value || !other_value) {
      return false;
    }
    return self_value->overlaps(*other_value);
  });
  m.def("fork", [](const py::args& args, const py::kwargs& kwargs) {
    AT_ASSERT(args.size() >= 1);

    py::function f = py::cast<py::function>(args[0]);
    py::tuple args_tup(args.size() - 1);

    for (const auto i : c10::irange(1, args.size())) {
      args_tup[i - 1] = args[i];
    }

    if (jit::tracer::isTracing()) {
      auto graph = jit::tracer::getTracingState()->graph;
      auto fork_node = graph->insertNode(graph->create(prim::TracedFork, 1));
      auto body_block = fork_node->addBlock();

      Value* node_output = nullptr;
      py::object py_func_output;
      // Insert new trace ops into the fork op's sub-block
      WithInsertPoint guard(body_block);
      IValue output_ivalue;
      {
        tracer::WithNestedTracingFrame env_guard;

        // Run the user-supplied function
        py_func_output = f(*args_tup, **kwargs);

        // Convert the output of the user-supplied function to IValue. The type
        // information of this IValue is used both to record the correct type in
        // the trace.
        output_ivalue = toTypeInferredIValue(py_func_output);
        Value* out_val = jit::tracer::getValueTrace(output_ivalue);
        body_block->registerOutput(out_val);
        node_output =
            fork_node->output()->setType(FutureType::create(out_val->type()));
      }

      auto retval =
          c10::make_intrusive<c10::ivalue::Future>(output_ivalue.type());

      // Record the ivalue in the tracer
      jit::tracer::setValueTrace(retval, node_output);

      // stuff the ivalue output in the Future
      retval->markCompleted(output_ivalue);

      return std::make_shared<PythonFutureWrapper>(retval);
    } else {
      auto result = toTypeInferredIValue(f(*args_tup, **kwargs));
      auto retval = c10::make_intrusive<c10::ivalue::Future>(result.type());
      retval->markCompleted(std::move(result));
      return std::make_shared<PythonFutureWrapper>(retval);
    }
  });

  m.def("wait", [](const std::shared_ptr<PythonFutureWrapper>& fut) {
    TORCH_CHECK(fut, "Future can't be None");
    return fut->wait();
  });

  m.def(
      "_collect_all",
      [](const std::vector<std::shared_ptr<jit::PythonFutureWrapper>>& futures)
          -> std::shared_ptr<jit::PythonFutureWrapper> {
        auto typePtr = futures.empty() || futures[0] == nullptr
            ? AnyType::get()
            : futures[0]->fut->elementType();
        c10::List<c10::intrusive_ptr<c10::ivalue::Future>> asList(
            c10::FutureType::create(typePtr));
        asList.reserve(futures.size());
        for (const auto& f : futures) {
          TORCH_CHECK(f, "Future can't be None");
          asList.push_back(f->fut);
        }
        return std::make_shared<jit::PythonFutureWrapper>(
            c10::collectAll(asList),
            /* unwrap_func */ [futures](const py::object& /*unused*/) {
              // Throw errors when calling wait() on the returned Future if
              // any of the original futures would throw.
              // NB: PythonFutureWrapper takes an unwrap_func which serves as a
              // callback to evalute the value in the Future. RPC uses this
              // unwrap_func to check whether the returned py::object is a
              // RemoteException object, and re-throw the exception if it is.
              // By extracting the c10::ivalue::Future from PythonFutureWrapper
              // the unwrap_func on the original PythonFutureWrapper objects are
              // discarded, and hence it will return the RemoteException as an
              // object instead of re-throwing it.
              for (auto& fut : futures) {
                fut->wait();
              }
            });
      },
      py::call_guard<py::gil_scoped_release>());

  m.def("_jit_assert_is_instance", [](py::object obj, const TypePtr& type) {
    toIValue(std::move(obj), type);
  });

#if defined(C10_SUPPORTS_FATAL_SIGNAL_HANDLERS)
  m.def("_set_print_stack_traces_on_fatal_signal", [](bool print) {
    c10::FatalSignalHandler::getInstance().setPrintStackTracesOnFatalSignal(
        print);
  });
#endif // defined(C10_SUPPORTS_SIGNAL_HANDLER)

  initPythonCustomClassBindings(module);
  initPythonIRBindings(module);
  tracer::initPythonTracerBindings(module);
  initTreeViewBindings(module);
  initJitScriptBindings(module);
  initJitBackendBindings(module);
  initStaticModuleBindings(module);
  initTensorExprBindings(module);
  initNvFuserPythonBindings(module);

  setPrintHandler([](const std::string& str) {
    py::gil_scoped_acquire acquire;
    try {
      auto _stdout = py::module::import("sys").attr("stdout");
      _stdout.attr("write")(str);
    } catch (py::error_already_set& e) {
      throw std::runtime_error(e.what());
    }
  });

  // On exit we need to reset the print handler to default one,
  // because otherwise prim::Print() instruction won't work for JIT modules.
  auto atexit = py::module_::import("atexit");
  atexit.attr("register")(
      py::cpp_function([]() { setPrintHandler(getDefaultPrintHandler()); }));
}
} // namespace jit
} // namespace torch<|MERGE_RESOLUTION|>--- conflicted
+++ resolved
@@ -1469,12 +1469,8 @@
               [](c10::SymIntNode a, py::object b) -> py::object {
                 if (PyFloat_Check(b.ptr())) {
                   auto float_a = a->sym_float();
-<<<<<<< HEAD
-                  return py::cast(float_a->pow(float_a->wrap(py::cast<double>(b))));
-=======
                   return py::cast(
                       float_a->pow(float_a->wrap(py::cast<double>(b))));
->>>>>>> 8ca7820e
                 }
                 // TODO: integer pow
                 return py::reinterpret_borrow<py::object>(Py_NotImplemented);
