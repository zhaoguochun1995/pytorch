from functools import reduce, wraps, partial
from itertools import product
from operator import mul
import collections
import operator
import random

import torch
import numpy as np
from torch._six import inf
from torch.autograd import Variable
import collections.abc

from typing import List, Sequence, Tuple, Dict, Any, Union

from torch.testing import \
    (make_non_contiguous, floating_types, floating_types_and, complex_types,
     floating_and_complex_types, floating_and_complex_types_and,
     all_types_and_complex_and, all_types_and, all_types_and_complex,
     integral_types_and, all_types)
from .._core import _dispatch_dtypes
from torch.testing._internal.common_device_type import \
    (skipIf, skipCUDAIfNoMagma, skipCUDAIfNoMagmaAndNoCusolver, skipCUDAIfNoCusolver,
     skipCPUIfNoLapack, skipCPUIfNoMkl, skipCUDAIfRocm, precisionOverride,)
from torch.testing._internal.common_cuda import CUDA11OrLater, SM53OrLater
from torch.testing._internal.common_utils import \
    (is_iterable_of_tensors,
     random_symmetric_matrix, random_symmetric_psd_matrix,
     make_fullrank_matrices_with_distinct_singular_values,
     random_symmetric_pd_matrix, make_symmetric_matrices,
     make_symmetric_pd_matrices,
     random_fullrank_matrix_distinct_singular_value, set_rng_seed, SEED,
     TEST_WITH_ROCM, IS_WINDOWS, IS_MACOS, make_tensor, TEST_SCIPY,
     torch_to_numpy_dtype_dict, slowTest, TEST_WITH_ASAN,
     GRADCHECK_NONDET_TOL,)

from setuptools import distutils

if TEST_SCIPY:
    import scipy.special


class DecorateInfo(object):
    """Describes which test, or type of tests, should be wrapped in the given
       decorators when testing an operator. Any test that matches all provided
       arguments will be decorated. The decorators will only be applied if the
       active_if argument is True."""

    __slots__ = ['decorators', 'cls_name', 'test_name', 'device_type', 'dtypes', 'active_if']

    def __init__(self, decorators, cls_name=None, test_name=None, *,
                 device_type=None, dtypes=None, active_if=True):
        self.decorators = list(decorators) if isinstance(decorators, collections.abc.Sequence) else [decorators]
        self.cls_name = cls_name
        self.test_name = test_name
        self.device_type = device_type
        self.dtypes = dtypes
        self.active_if = active_if

    def is_active(self, cls_name, test_name, device_type, dtype):
        return (
            self.active_if and
            (self.cls_name is None or self.cls_name == cls_name) and
            (self.test_name is None or self.test_name == test_name) and
            (self.device_type is None or self.device_type == device_type) and
            (self.dtypes is None or dtype in self.dtypes)
        )


class SkipInfo(DecorateInfo):
    """Describes which test, or type of tests, should be skipped when testing
       an operator. Any test that matches all provided arguments will be skipped.
       The skip will only be checked if the active_if argument is True."""

    def __init__(self, cls_name=None, test_name=None, *,
                 device_type=None, dtypes=None, active_if=True):
        super().__init__(decorators=skipIf(True, "Skipped!"), cls_name=cls_name,
                         test_name=test_name, device_type=device_type, dtypes=dtypes,
                         active_if=active_if)

class SampleInput(object):
    """Represents sample inputs to a function."""

    __slots__ = ['input', 'args', 'kwargs', 'output_process_fn_grad', 'broadcasts_input']

    def __init__(self, input, *, args=tuple(), kwargs=None, output_process_fn_grad=None, broadcasts_input=False):
        # input is the first input to the op and must be either a Tensor or TensorList (Sequence[Tensor]).
        # This follows the typical pattern where for Tensor inputs op(t, ...) = t.op(...).
        # op with TensorList inputs do not support method or inplace variants.
        assert isinstance(input, torch.Tensor) or is_iterable_of_tensors(input)
        self.input: Union[torch.Tensor, Sequence[torch.Tensor]] = input
        self.args = args
        self.kwargs = kwargs if kwargs is not None else {}
        self.output_process_fn_grad = output_process_fn_grad

        # Specifies if `self.input` is broadcasted or not,
        # given that the operator supports broadcasting.
        # This field is used to verify the behavior for inplace variant.
        #
        # If a SampleInput is marked with `broadcasts_input=True`,
        # it is verified that we get a `RuntimerError` with this sample,
        # and inplace variant. Also inplace grad{grad} tests are skipped,
        # for such inputs (as they will error out otherwise).
        self.broadcasts_input = broadcasts_input

    def __repr__(self):
        arguments = [
            'input=Tensor' if isinstance(self.input, torch.Tensor) else f'input=TensorList[{len(self.input)}]',
            f'args={self.args}' if len(self.args) > 0 else None,
            f'kwargs={self.kwargs}' if len(self.kwargs) > 0 else None,
            (f'output_process_fn_grad={self.output_process_fn_grad}'
             if self.output_process_fn_grad is not None else None),
            f'broadcasts_input={self.broadcasts_input}']

        return f'SampleInput({", ".join(a for a in arguments if a is not None)})'

class AliasInfo(object):
    """Class holds alias information. For example, torch.abs ->
    torch.absolute, torch.Tensor.absolute, torch.Tensor.absolute_
    """

    def __init__(self, alias_name):
        self.name = alias_name
        self.op = _getattr_qual(torch, alias_name)
        self.method_variant = getattr(torch.Tensor, alias_name, None)
        self.inplace_variant = getattr(torch.Tensor, alias_name + "_", None)

    def __call__(self, *args, **kwargs):
        return self.op(*args, **kwargs)


_NOTHING = object()  # Unique value to distinguish default from anything else


# Extension of getattr to support qualified names
# e.g. _getattr_qual(torch, 'linalg.norm') -> torch.linalg.norm
def _getattr_qual(obj, name, default=_NOTHING):
    try:
        for path in name.split('.'):
            obj = getattr(obj, path)
        return obj
    except AttributeError:
        if default is not _NOTHING:
            return default
        else:
            raise

# Classes and methods for the operator database
class OpInfo(object):
    """Operator information and helper functions for acquiring it."""

    def __init__(self,
                 name,  # the string name of the function
                 *,
                 op=None,  # the function variant of the operation, populated as torch.<name> if None
                 dtypes=floating_types(),  # dtypes this function is expected to work with
                 dtypesIfCPU=None,  # dtypes this function is expected to work with on CPU
                 dtypesIfCUDA=None,  # dtypes this function is expected to work with on CUDA
                 dtypesIfROCM=None,  # dtypes this function is expected to work with on ROCM
                 backward_dtypes=None,  # backward dtypes this function is expected to work with
                 backward_dtypesIfCPU=None,  # backward dtypes this function is expected to work with on CPU
                 backward_dtypesIfCUDA=None,  # backward dtypes this function is expected to work with on CUDA
                 backward_dtypesIfROCM=None,  # backward dtypes this function is expected to work with on ROCM
                 default_test_dtypes=None,  # dtypes to test with by default. Gets intersected
                                            # with the dtypes support on the tested device
                 assert_autodiffed=False,  # if a op's aten::node is expected to be symbolically autodiffed
                 autodiff_nonfusible_nodes=None,  # a list of strings with node names that are expected to be in a
                                                  # DifferentiableGraph when autodiffed. Ex: ['aten::add', 'aten::mm'],
                                                  # default is populated to be ['aten::(name of Python operator)']
                 autodiff_fusible_nodes=None,  # a list of strings with node names that are expected to be in FusionGroups
                                               # inside of DifferentiableGraphs when this operation is autodiffed.
                                               # Ex: ['aten::add', 'aten::mm'], defaults to an empty list
                                               # Note: currently no ops use fusible nodes
                 supports_out=True,  # whether the op supports the out kwarg
                 skips=tuple(),  # information about which tests to skip
                 decorators=None,  # decorators to apply to generated tests
                 safe_casts_outputs=False,  # whether op allows safe casting when writing to out arguments
                 sample_inputs_func=None,  # function to generate sample inputs
                 aten_name=None,  # name of the corresponding aten:: operator
                 aliases=None,  # iterable of aliases, e.g. ("absolute",) for torch.abs
                 variant_test_name='',  # additional string to include in the test name
                 supports_autograd=True,  # support for autograd
                 supports_gradgrad=True,  # support second order gradients (this value is ignored if supports_autograd=False)
                 supports_inplace_autograd=None,  # whether the operation supports inplace autograd
                                                  # defaults to supports_autograd's value
                 supports_forward_ad=False,  # Whether the operation support forward mode AD
                                             # If the value is True, we check that the gradients are correct
                                             # If the value is False, we test that forward grad is not implemented
                 supports_sparse=False,  # whether the op supports sparse inputs
                 gradcheck_wrapper=lambda op, *args, **kwargs: op(*args, **kwargs),  # wrapper function for gradcheck
                 check_batched_grad=True,  # check batched grad when doing gradcheck
                 check_batched_gradgrad=True,  # check batched grad grad when doing gradgradcheck
                 gradcheck_nondet_tol=0.0,  # tolerance for nondeterminism while performing gradcheck
                 gradcheck_fast_mode=None,  # Whether to use the fast implmentation for gradcheck/gradgradcheck.
                                            # When set to None, defers to the default value provided by the wrapper
                                            # function around gradcheck (testing._internal.common_utils.gradcheck)
                 ):

        # Validates the dtypes are generated from the dispatch-related functions
        for dtype_list in (dtypes, dtypesIfCPU, dtypesIfCUDA, dtypesIfROCM):
            assert isinstance(dtype_list, (_dispatch_dtypes, type(None)))

        self.name = name
        self.aten_name = aten_name if aten_name is not None else name
        self.variant_test_name = variant_test_name

        self.dtypes = set(dtypes)
        self.dtypesIfCPU = set(dtypesIfCPU) if dtypesIfCPU is not None else self.dtypes
        self.dtypesIfCUDA = set(dtypesIfCUDA) if dtypesIfCUDA is not None else self.dtypes
        self.dtypesIfROCM = set(dtypesIfROCM) if dtypesIfROCM is not None else self.dtypesIfCUDA

        self.backward_dtypes = set(backward_dtypes) if backward_dtypes is not None else self.dtypes
        self.backward_dtypesIfCPU = set(backward_dtypesIfCPU) if backward_dtypesIfCPU is not None else (
            self.dtypesIfCPU if dtypesIfCPU is not None else self.backward_dtypes)
        self.backward_dtypesIfCUDA = set(backward_dtypesIfCUDA) if backward_dtypesIfCUDA is not None else (
            self.dtypesIfCUDA if dtypesIfCUDA is not None else self.backward_dtypes)
        self.backward_dtypesIfROCM = set(backward_dtypesIfROCM) if backward_dtypesIfROCM is not None else (
            self.dtypesIfROCM if dtypesIfROCM is not None else self.backward_dtypesIfCUDA)

        self._default_test_dtypes = set(default_test_dtypes) if default_test_dtypes is not None else None

        # NOTE: if the op is unspecified it is assumed to be under the torch namespace
        self.op = op if op else _getattr_qual(torch, self.name)
        method_variant = getattr(torch.Tensor, name, None)
        # attributes like real, imag are not callable
        self.method_variant = method_variant if callable(method_variant) else None
        inplace_name = name + "_"
        self.inplace_variant = getattr(torch.Tensor, inplace_name, None)
        self.operator_variant = getattr(operator, name, None)

        self.supports_out = supports_out
        self.safe_casts_outputs = safe_casts_outputs

        self.skips = skips
        self.decorators = decorators
        self.sample_inputs_func = sample_inputs_func

        self.assert_autodiffed = assert_autodiffed
        self.autodiff_fusible_nodes = autodiff_fusible_nodes if autodiff_fusible_nodes else []
        if autodiff_nonfusible_nodes is None:
            self.autodiff_nonfusible_nodes = ['aten::' + self.name]
        else:
            self.autodiff_nonfusible_nodes = autodiff_nonfusible_nodes

        # autograd support
        self.supports_autograd = supports_autograd
        self.supports_inplace_autograd = supports_inplace_autograd
        if self.supports_inplace_autograd is None:
            self.supports_inplace_autograd = supports_autograd

        self.gradcheck_wrapper = gradcheck_wrapper
        self.supports_gradgrad = supports_gradgrad
        self.supports_forward_ad = supports_forward_ad
        self.check_batched_grad = check_batched_grad
        self.check_batched_gradgrad = check_batched_gradgrad
        self.gradcheck_nondet_tol = gradcheck_nondet_tol
        self.gradcheck_fast_mode = gradcheck_fast_mode

        self.supports_sparse = supports_sparse

        self.aliases = ()
        if aliases is not None:
            self.aliases = tuple(AliasInfo(a) for a in aliases)  # type: ignore[assignment]

    def __call__(self, *args, **kwargs):
        """Calls the function variant of the operator."""
        return self.op(*args, **kwargs)

    def get_op(self):
        """Returns the function variant of the operator, torch.<op_name>."""
        return self.op

    def get_method(self):
        """Returns the method variant of the operator, torch.Tensor.<op_name>.
        Returns None if the operator has no method variant.
        """
        return self.method_variant

    def get_inplace(self):
        """Returns the inplace variant of the operator, torch.Tensor.<op_name>_.
        Returns None if the operator has no inplace variant.
        """
        return self.inplace_variant

    def get_operator_variant(self):
        """Returns operator variant of the operator, e.g. operator.neg
        Returns None if the operator has no operator variant.
        """
        return self.operator_variant

    def sample_inputs(self, device, dtype, requires_grad=False, **kwargs):
        """Returns an iterable of SampleInputs.

        These samples should be sufficient to test the function works correctly
        with autograd, TorchScript, etc.
        """

        # TODO: Remove the try/except once all operators have sample_inputs_func with
        #       **kwargs in their signature.
        try:
            samples = self.sample_inputs_func(self, device, dtype, requires_grad, **kwargs)
        except TypeError:
            samples = self.sample_inputs_func(self, device, dtype, requires_grad)
        return samples

    # Returns True if the test should be skipped and False otherwise
    def should_skip(self, cls_name, test_name, device_type, dtype):
        return any(si.is_active(cls_name, test_name, device_type, dtype)
                   for si in self.skips)

    def supported_dtypes(self, device_type):
        if device_type == 'cpu':
            return self.dtypesIfCPU
        if device_type == 'cuda':
            return self.dtypesIfROCM if TEST_WITH_ROCM else self.dtypesIfCUDA
        else:
            return self.dtypes

    def supported_backward_dtypes(self, device_type):
        if device_type == 'cpu':
            return self.backward_dtypesIfCPU
        if device_type == 'cuda':
            return self.backward_dtypesIfROCM if TEST_WITH_ROCM else self.backward_dtypesIfCUDA
        else:
            return self.backward_dtypes

    def supports_complex_autograd(self, device_type):
        if device_type == 'cpu':
            return any(dtype.is_complex for dtype in self.backward_dtypesIfCPU)
        if device_type == 'cuda':
            if TEST_WITH_ROCM:
                return any(dtype.is_complex for dtype in self.backward_dtypesIfROCM)
            else:
                return any(dtype.is_complex for dtype in self.backward_dtypesIfCUDA)
        else:
            return any(dtype.is_complex for dtype in self.backward_dtypes)

    def supports_dtype(self, dtype, device_type):
        return dtype in self.supported_dtypes(device_type)

    def default_test_dtypes(self, device_type):
        """Returns the default dtypes used to test this operator on the device.

        Equal to the operator's default_test_dtypes filtered to remove dtypes
        not supported by the device.
        """
        supported = self.supported_dtypes(device_type)
        return (supported if self._default_test_dtypes is None
                else supported.intersection(self._default_test_dtypes))


L = 20
M = 10
S = 5


def sample_inputs_unary(op_info, device, dtype, requires_grad, **kwargs):
    low, high = op_info.domain
    low = low if low is None else low + op_info._domain_eps
    high = high if high is None else high - op_info._domain_eps

    return (SampleInput(make_tensor((L,), device=device, dtype=dtype,
                                    low=low, high=high,
                                    requires_grad=requires_grad)),
            SampleInput(make_tensor((), device=device, dtype=dtype,
                                    low=low, high=high,
                                    requires_grad=requires_grad)))

# Metadata class for unary "universal functions (ufuncs)" that accept a single
# tensor and have common properties like:
class UnaryUfuncInfo(OpInfo):
    """Operator information for 'universal unary functions (unary ufuncs).'
    These are functions of a single tensor with common properties like:
      - they are elementwise functions
      - the input shape is the output shape
      - they typically have method and inplace variants
      - they typically support the out kwarg
      - they typically have NumPy or SciPy references
    See NumPy's universal function documentation
    (https://numpy.org/doc/1.18/reference/ufuncs.html) for more details
    about the concept of ufuncs.
    """

    def __init__(self,
                 name,  # the string name of the function
                 *,
                 ref,  # a reference function
                 dtypes=floating_types(),
                 dtypesIfCPU=None,
                 dtypesIfCUDA=None,
                 dtypesIfROCM=None,
                 default_test_dtypes=(
                     torch.uint8, torch.long, torch.half, torch.bfloat16,
                     torch.float32, torch.cfloat),  # dtypes which tests check by default
                 domain=(None, None),  # the [low, high) domain of the function
                 handles_large_floats=True,  # whether the op correctly handles large float values (like 1e20)
                 handles_extremals=True,  # whether the op correctly handles extremal values (like inf)
                 handles_complex_extremals=True,  # whether the op correct handles complex extremals (like inf -infj)
                 supports_complex_to_float=False,  # op supports casting from complex input to real output safely eg. angle
                 sample_inputs_func=sample_inputs_unary,
                 sample_kwargs=lambda device, dtype, input: ({}, {}),
                 supports_sparse=False,
                 **kwargs):
        super(UnaryUfuncInfo, self).__init__(name,
                                             dtypes=dtypes,
                                             dtypesIfCPU=dtypesIfCPU,
                                             dtypesIfCUDA=dtypesIfCUDA,
                                             dtypesIfROCM=dtypesIfROCM,
                                             default_test_dtypes=default_test_dtypes,
                                             sample_inputs_func=sample_inputs_func,
                                             supports_sparse=supports_sparse,
                                             **kwargs)
        self.ref = ref
        self.domain = domain
        self.handles_large_floats = handles_large_floats
        self.handles_extremals = handles_extremals
        self.handles_complex_extremals = handles_complex_extremals
        self.supports_complex_to_float = supports_complex_to_float

        # test_unary_ufuncs.py generates its own inputs to test the consistency
        # of the operator on sliced tensors, non-contig tensors, etc.
        # `sample_kwargs` is a utility function to provide kwargs
        # along with those inputs if required (eg. clamp).
        # It should return two dictionaries, first holding kwarg for
        # torch operator and second one for reference NumPy operator.
        self.sample_kwargs = sample_kwargs

        # Epsilon to ensure grad and gradgrad checks don't test values
        #   outside a function's domain.
        self._domain_eps = 1e-5

def sample_inputs_tensor_split(op_info, device, dtype, requires_grad, **kwargs):
    return (SampleInput(make_tensor((S, S, S), device, dtype,
                                    low=None, high=None,
                                    requires_grad=requires_grad),
                        args=(torch.tensor([1, 2, 3]),),),
            SampleInput(make_tensor((S, S, S), device, dtype,
                                    low=None, high=None,
                                    requires_grad=requires_grad),
                        args=(torch.tensor(1),),),
            SampleInput(make_tensor((S, S, S), device, dtype,
                                    low=None, high=None,
                                    requires_grad=requires_grad),
                        args=(torch.tensor([1, 2, 3]),),
                        kwargs=dict(dim=1)),)

def sample_inputs_linalg_det(op_info, device, dtype, requires_grad):
    kw = dict(device=device, dtype=dtype)
    inputs = [
        make_tensor((S, S), **kw),
        make_tensor((1, 1), **kw),  # 1x1
        random_symmetric_matrix(S, **kw),  # symmetric
        random_symmetric_psd_matrix(S, **kw),  # symmetric_psd
        random_symmetric_pd_matrix(S, **kw),  # symmetric_pd

        # dim2_null, rank1 and rank2 are disabled because of
        # https://github.com/pytorch/pytorch/issues/53364
        # we should re-enable them once the issue is solved
        # random_square_matrix_of_rank(S, S - 2, **kw),  # dim2_null
        # random_square_matrix_of_rank(S, 1, **kw),  # rank1
        # random_square_matrix_of_rank(S, 2, **kw),  # rank2

        random_fullrank_matrix_distinct_singular_value(S, **kw),  # distinct_singular_value
        make_tensor((3, 3, S, S), **kw),  # batched
        make_tensor((3, 3, 1, 1), **kw),  # batched_1x1
        random_symmetric_matrix(S, 3, **kw),  # batched_symmetric
        random_symmetric_psd_matrix(S, 3, **kw),  # batched_symmetric_psd
        random_symmetric_pd_matrix(S, 3, **kw),  # batched_symmetric_pd
        random_fullrank_matrix_distinct_singular_value(S, 3, 3, **kw),  # batched_distinct_singular_values
        make_tensor((0, 0), **kw),
        make_tensor((0, S, S), **kw),
    ]
    for t in inputs:
        t.requires_grad = requires_grad
    return [SampleInput(t) for t in inputs]

def sample_inputs_linalg_matrix_power(op_info, device, dtype, requires_grad):
    # (<matrix_size>, (<batch_sizes, ...>))
    test_sizes = [
        (1, ()),
        (2, (0,)),
        (2, (2,)),
    ]

    inputs = []
    for matrix_size, batch_sizes in test_sizes:
        size = batch_sizes + (matrix_size, matrix_size)
        for n in (0, 3, 5):
            t = make_tensor(size, device, dtype, requires_grad=requires_grad)
            inputs.append(SampleInput(t, args=(n,)))
        for n in [-4, -2, -1]:
            t = random_fullrank_matrix_distinct_singular_value(matrix_size, *batch_sizes, device=device, dtype=dtype)
            t.requires_grad = requires_grad
            inputs.append(SampleInput(t, args=(n,)))

    return inputs

def sample_inputs_hsplit(op_info, device, dtype, requires_grad):
    return (SampleInput(make_tensor((6,), device, dtype,
                                    low=None, high=None,
                                    requires_grad=requires_grad),
                        args=(2,),),
            SampleInput(make_tensor((S, S, S), device, dtype,
                                    low=None, high=None,
                                    requires_grad=requires_grad),
                        args=([1, 2, 3],),),)

def sample_inputs_vsplit(op_info, device, dtype, requires_grad):
    return (SampleInput(make_tensor((6, S), device, dtype,
                                    low=None, high=None,
                                    requires_grad=requires_grad),
                        args=(2,),),
            SampleInput(make_tensor((S, S, S), device, dtype,
                                    low=None, high=None,
                                    requires_grad=requires_grad),
                        args=([1, 2, 3],),),)

def sample_inputs_dsplit(op_info, device, dtype, requires_grad):
    return (SampleInput(make_tensor((S, S, S), device, dtype,
                                    low=None, high=None,
                                    requires_grad=requires_grad),
                        args=([1, 2, 3],),),
            SampleInput(make_tensor((S, S, 6), device, dtype,
                                    low=None, high=None,
                                    requires_grad=requires_grad),
                        args=(2,),),)

def sample_inputs_linalg_multi_dot(op_info, device, dtype, requires_grad):
    # Each test case consists of the sizes in the chain of multiplications
    # e.g. [2, 3, 4, 5] generates matrices (2, 3) @ (3, 4) @ (4, 5)
    test_cases = [
        [1, 2, 1],
        [2, 0, 2],
        [0, 2, 2],
        [2, 2, 2, 2],
        [2, 3, 4, 5],
        [5, 4, 0, 2],
        [2, 4, 3, 5, 3, 2]
    ]

    result = []
    for sizes in test_cases:
        tensors = []
        for size in zip(sizes[:-1], sizes[1:]):
            t = make_tensor(size, device, dtype, requires_grad=requires_grad)
            tensors.append(t)
        result.append(SampleInput(tensors))

    return result

def sample_inputs_linalg_matrix_norm(op_info, device, dtype, requires_grad, **kwargs):
    sizes = ((2, 2), (2, 3, 2))
    ords = ('fro', 'nuc', inf, -inf, 1, -1, 2, -2)
    dims = ((-2, -1), (-1, 0))

    inputs: List[SampleInput] = []
    for size, ord, dim, keepdim in product(sizes, ords, dims, [True, False]):
        t = make_tensor(size, device, dtype, requires_grad=requires_grad)
        inputs.append(SampleInput(t, args=(ord, dim, keepdim)))

    return inputs

def sample_inputs_linalg_norm(op_info, device, dtype, requires_grad):
    test_sizes = [
        (S,),
        (0,),
        (S, S),
        (0, 0),
        (S, 0),
        (0, S),
        (S, S, S),
        (0, S, S),
        (S, 0, S),
        (0, 0, 0),
    ]

    vector_ords = (None, 0, 0.5, 1, 2, 3.5, inf, -0.5, -1, -2, -3.5, -inf)
    matrix_ords = (None, 'fro', 'nuc', 1, 2, inf, -1, -2, -inf)

    inputs = []

    for test_size in test_sizes:
        is_vector_norm = len(test_size) == 1
        is_matrix_norm = len(test_size) == 2

        for keepdim in [False, True]:
            inputs.append(SampleInput(
                make_tensor(
                    test_size, device, dtype, low=None, high=None,
                    requires_grad=requires_grad),
                kwargs=dict(
                    keepdim=keepdim)))

            if not (is_vector_norm or is_matrix_norm):
                continue

            ords = vector_ords if is_vector_norm else matrix_ords

            for ord in ords:

                inputs.append(SampleInput(
                    make_tensor(
                        test_size, device, dtype,
                        low=None, high=None,
                        requires_grad=requires_grad),
                    args=(ord,),
                    kwargs=dict(
                        keepdim=keepdim)))

                if ord in ['nuc', 'fro']:
                    inputs.append(SampleInput(
                        make_tensor(
                            test_size, device, dtype,
                            low=None, high=None,
                            requires_grad=requires_grad),
                        kwargs=dict(
                            ord=ord,
                            keepdim=keepdim,
                            dim=(0, 1))))
        return inputs

def sample_inputs_linalg_vector_norm(op_info, device, dtype, requires_grad, **kwargs):
    size_1D = (S,)
    size_2D = (2, 2)

    test_cases = [
        # input size, ord, dim args
        (size_1D, 2, None),
        (size_1D, 2, (0,)),
        (size_1D, 0, None),
        (size_1D, 0, (0,)),
        (size_1D, 0.9, None),
        (size_1D, 0.9, (0,)),
        (size_1D, 1, None),
        (size_1D, 1, (0,)),
        (size_1D, -2.1, None),
        (size_1D, -2.1, (0,)),
        (size_1D, inf, None),
        (size_1D, inf, (0,)),
        (size_1D, -inf, None),
        (size_1D, -inf, (0,)),

        (size_2D, 2, None),
        (size_2D, 2, (0,)),
        (size_2D, 2, (-1, 0)),
        (size_2D, 0, None),
        (size_2D, 0, (0,)),
        (size_2D, 0, (-1, 0)),
        (size_2D, 0.9, None),
        (size_2D, 0.9, (0,)),
        (size_2D, 0.9, (-1, 0)),
        (size_2D, 1, None),
        (size_2D, 1, (0,)),
        (size_2D, 1, (-1, 0)),
        (size_2D, -2.1, None),
        (size_2D, -2.1, (0,)),
        (size_2D, -2.1, (-1, 0)),
        (size_2D, inf, None),
        (size_2D, inf, (0,)),
        (size_2D, inf, (-1, 0)),
        (size_2D, -inf, None),
        (size_2D, -inf, (0,)),
        (size_2D, -inf, (-1, 0)),
    ]
    inputs = []

    for test_size, ord, dim in test_cases:
        for keepdim in [False, True]:
            inputs.append(SampleInput(
                make_tensor(
                    test_size, device, dtype,
                    low=None, high=None,
                    requires_grad=requires_grad),
                args=(ord,),
                kwargs=dict(
                    keepdim=keepdim,
                    dim=dim)))

    return inputs

# In order to use the kwarg alpha, partials should be used in an OpInfo's sample_inputs_func
# eg. sample_inputs_func=partial(sample_inputs_binary_pwise, alpha=2)
# Then one sample input would also be generated corresponding to the value of alpha provided.
# In the future, kwargs 'alpha_floating', 'alpha_integral' & 'alpha_complex' can be used to
# specify scalars of floating, integral & complex types as values for "alpha".
def sample_inputs_binary_pwise(op_info, device, dtype, requires_grad, **kwargs):
    scalar = 3.14 + 3.14j if dtype.is_complex else (3.14 if dtype.is_floating_point else 3)
    scalar = 1 if dtype is torch.bool else scalar
    tests_list = [
        ((S, S, S), (S, S, S), False),
        ((S, S, S), (S, S), False),
        ((), (), False),
        ((S, S, S), (), False),
        ((S, S, S), scalar, False),
        ((), scalar, False)
    ]
    tests_with_lhs_broadcasting = [
        ((S, S), (S, S, S), True),
        ((), (S, S, S), True),
        ((S, 1, S), (M, S), True),
    ]
    test_cases = tests_list + tests_with_lhs_broadcasting  # type: ignore[operator]
    samples = []
    for first_shape, shape_or_scalar, broadcasts_input in test_cases:
        arg = shape_or_scalar
        if isinstance(shape_or_scalar, tuple):
            arg = make_tensor(shape_or_scalar, device=device, dtype=dtype,
                              requires_grad=requires_grad)
        samples.append(SampleInput(make_tensor(first_shape, device=device, dtype=dtype,
                                               requires_grad=requires_grad),
                                   args=(arg,),
                                   broadcasts_input=broadcasts_input))
    # Adds an extra sample using "alpha" if it's passed in kwargs
    if 'alpha' in kwargs:
        a = make_tensor((S, S, S), device=device, dtype=dtype, requires_grad=requires_grad)
        b = make_tensor((S, S, S), device=device, dtype=dtype, requires_grad=requires_grad)
        sample = SampleInput(a, args=(b,), kwargs={'alpha': kwargs['alpha']})
        samples.append(sample)
    return tuple(samples)

def sample_inputs_mm(op_info, device, dtype, requires_grad, **kwargs):
    args_list = (
        ((S, M), (M, S)),
    )
    inputs = tuple(SampleInput(make_tensor(first_shape, device, dtype,
                                           requires_grad=requires_grad),
                               args=(make_tensor(second_shape, device, dtype,
                                     requires_grad=requires_grad),))
                   for first_shape, second_shape in args_list)
    return inputs

def sample_inputs_addmm(op_info, device, dtype, requires_grad, **kwargs):
    alpha_val = kwargs.get('alpha', 2 + 3j if dtype.is_complex else 0.6)
    beta_val = kwargs.get('beta', 1 + 2j if dtype.is_complex else 0.2)
    tests_list = [
        ((2, 3), (2, 2), (2, 3), False)
    ]
    tests_with_lhs_broadcasting = [
        ((1,), (2, 2), (2, 3), True),
        ((), (2, 2), (2, 3), True)
    ]
    test_cases = tests_list + tests_with_lhs_broadcasting  # type: ignore[operator]
    inputs = tuple(SampleInput(make_tensor(shape_a, device, dtype, requires_grad=requires_grad),
                               args=(make_tensor(shape_b, device, dtype,
                                                 requires_grad=requires_grad),
                                     make_tensor(shape_c, device, dtype,
                                                 requires_grad=requires_grad)),
                               kwargs={'alpha': alpha_val, 'beta': beta_val},
                               broadcasts_input=broadcasts_input)
                   for shape_a, shape_b, shape_c, broadcasts_input in test_cases)
    return inputs

def sample_inputs_mv(self, device, dtype, requires_grad, **kwargs):
    return (
        SampleInput(
            make_tensor((S, M, ), device, dtype, low=None, high=None, requires_grad=requires_grad),
            args=(
                make_tensor((M, ), device, dtype, low=None, high=None, requires_grad=requires_grad),
            )
        ),
    )

def sample_inputs_bmm(self, device, dtype, requires_grad, **kwargs):
    return (
        SampleInput(
            make_tensor((M, S, M, ), device, dtype, low=None, high=None, requires_grad=requires_grad),
            args=(
                make_tensor((M, M, S, ), device, dtype, low=None, high=None, requires_grad=requires_grad),
            )
        ),
    )

def sample_inputs_dot_vdot(self, device, dtype, requires_grad, **kwargs):
    return (
        SampleInput(
            make_tensor((S, ), device, dtype, low=None, high=None, requires_grad=requires_grad),
            args=(
                make_tensor((S, ), device, dtype, low=None, high=None, requires_grad=requires_grad),
            )
        ),
    )

def sample_inputs_addmv(op_info, device, dtype, requires_grad, **kwargs):
    test_cases = (((S,), (S, M), (M,), 1, 1, False),
                  ((S,), (S, M), (M,), 0.2, 0.6, False),
                  )

    test_cases_with_broadcast = (((1,), (S, M), (M,), 1, 1, True),
                                 ((1,), (S, M), (M,), 0.2, 0.6, True),
                                 ((), (S, M), (M,), 1, 1, True),
                                 ((), (S, M), (M,), 0.2, 0.6, True),
                                 )

    cases = test_cases + test_cases_with_broadcast
    sample_inputs = []
    for input_args in cases:
        args = (make_tensor(input_args[0], device, dtype,
                            low=None, high=None,
                            requires_grad=requires_grad),
                make_tensor(input_args[1], device, dtype,
                            low=None, high=None,
                            requires_grad=requires_grad),
                make_tensor(input_args[2], device, dtype,
                            low=None, high=None,
                            requires_grad=requires_grad))
        alpha, beta = input_args[3], input_args[4]
        broadcasts_input = input_args[5]
        sample_inputs.append(SampleInput(args[0], args=(args[1], args[2]), kwargs=dict(beta=beta, alpha=alpha),
                                         broadcasts_input=broadcasts_input))
    return tuple(sample_inputs)

def sample_inputs_addbmm(op_info, device, dtype, requires_grad, **kwargs):
    test_cases = [((S, M), (S, S, S), (S, S, M), 1, 1),
                  ((1,), (S, S, S), (S, S, M), 1, 1),
                  ((S, M), (S, S, S), (S, S, M), 0.6, 0.2),
                  ((1,), (S, S, S), (S, S, M), 0.6, 0.2),
                  ((), (S, S, S), (S, S, M), 1, 1),
                  ((), (S, S, S), (S, S, M), 0.6, 0.2),
                  ]
    sample_inputs = []
    for input_args in test_cases:
        args = (make_tensor(input_args[0], device, dtype,
                            low=None, high=None,
                            requires_grad=requires_grad),
                make_tensor(input_args[1], device, dtype,
                            low=None, high=None,
                            requires_grad=requires_grad),
                make_tensor(input_args[2], device, dtype,
                            low=None, high=None,
                            requires_grad=requires_grad))
        alpha, beta = input_args[3], input_args[4]
        sample_inputs.append(SampleInput(args[0], args=(args[1], args[2]), kwargs=dict(beta=beta, alpha=alpha)))
        if dtype.is_complex:
            sample_inputs.append(SampleInput(args[0], args=(args[1], args[2]),
                                             kwargs=dict(beta=beta * (1 + 2j), alpha=alpha * (2 + 3j))))

    return tuple(sample_inputs)

def sample_inputs_addcmul_addcdiv(op_info, device, dtype, requires_grad, **kwargs):
    test_cases = [((S, S), (S, S), (S, S)),
                  ((S, S), (S, 1), (1, S)),
                  ((1,), (S, S, 1), (1, S)),
                  ((), (), ()),
                  ((S, S), (), ()),
                  ((), (S, S, 1), (1, S)),
                  ]

    sample_inputs = []
    for input_args in test_cases:
        args = tuple(make_tensor(arg, device, dtype, requires_grad=requires_grad) if isinstance(arg, tuple) else arg
                     for arg in input_args)
        sample_inputs.append(SampleInput(args[0], args=args[1:]))

        sample_inputs.append(SampleInput(args[0], args=args[1:], kwargs=dict(value=3.14)))

    return tuple(sample_inputs)

def sample_inputs_baddbmm(op_info, device, dtype, requires_grad, **kwargs):
    test_cases = [((S, S, M), (S, S, S), (S, S, M), 1, 1, False),
                  ((1,), (S, S, S), (S, S, M), 1, 1, True),
                  ((S, S, M), (S, S, S), (S, S, M), 0.6, 0.2, False),
                  ((1,), (S, S, S), (S, S, M), 0.6, 0.2, True),
                  ((), (S, S, S), (S, S, M), 1, 1, True),
                  ((), (S, S, S), (S, S, M), 0.6, 0.2, True),
                  ]
    sample_inputs = []
    for (input_shape, batch1_shape, batch2_shape, alpha, beta, broadcasts_input) in test_cases:
        args = (make_tensor(input_shape, device, dtype,
                            low=None, high=None,
                            requires_grad=requires_grad),
                make_tensor(batch1_shape, device, dtype,
                            low=None, high=None,
                            requires_grad=requires_grad),
                make_tensor(batch2_shape, device, dtype,
                            low=None, high=None,
                            requires_grad=requires_grad))
        sample_inputs.append(SampleInput(args[0], args=(args[1], args[2]),
                             kwargs=dict(beta=beta, alpha=alpha), broadcasts_input=broadcasts_input))
        if dtype.is_complex:
            sample_inputs.append(SampleInput(args[0], args=(args[1], args[2]),
                                             kwargs=dict(beta=beta * (1 + 2j), alpha=alpha * (2 + 3j)),
                                             broadcasts_input=broadcasts_input))
    return tuple(sample_inputs)

def sample_inputs_addr(op_info, device, dtype, requires_grad, **kwargs):
    input1 = SampleInput(
        make_tensor((S, M), device, dtype, low=None, high=None, requires_grad=requires_grad),
        args=(
            make_tensor((S, ), device, dtype, low=None, high=None, requires_grad=requires_grad),
            make_tensor((M, ), device, dtype, low=None, high=None, requires_grad=requires_grad)))

    input2 = SampleInput(
        make_tensor((), device, dtype, low=None, high=None, requires_grad=requires_grad),
        args=(
            make_tensor((S, ), device, dtype, low=None, high=None, requires_grad=requires_grad),
            make_tensor((M, ), device, dtype, low=None, high=None, requires_grad=requires_grad)))

    if dtype.is_complex:
        alpha, beta = 0.1 + 0.3j, 0.4 + 0.6j
    elif dtype.is_floating_point:
        alpha, beta = 0.2, 0.6
    else:
        alpha, beta = 2, 3

    input3 = SampleInput(
        make_tensor((S, M), device, dtype, low=None, high=None, requires_grad=requires_grad),
        args=(
            make_tensor((S, ), device, dtype, low=None, high=None, requires_grad=requires_grad),
            make_tensor((M, ), device, dtype, low=None, high=None, requires_grad=requires_grad)),
        kwargs=dict(beta=beta, alpha=alpha))

    input4 = SampleInput(
        make_tensor((), device, dtype, low=None, high=None, requires_grad=requires_grad),
        args=(
            make_tensor((S, ), device, dtype, low=None, high=None, requires_grad=requires_grad),
            make_tensor((M, ), device, dtype, low=None, high=None, requires_grad=requires_grad)),
        kwargs=dict(beta=beta, alpha=alpha))

    return (input1, input2, input3, input4)

def sample_inputs_xlogy(self, device, dtype, requires_grad, **kwargs):
    return (
        SampleInput(
            make_tensor((S, S), device, dtype, low=None, high=None, requires_grad=requires_grad),
            args=(
                make_tensor((S, S), device, dtype, low=0, high=None, requires_grad=requires_grad),
            )
        ),
    )


def sample_inputs_xlog1py(self, device, dtype, requires_grad):
    make_arg = partial(make_tensor, device=device, dtype=dtype, requires_grad=requires_grad)

    def generator():
        # same shape
        yield SampleInput(make_arg((S, S)), args=(make_arg((S, S), low=-1),))
        # rhs broadcast
        yield SampleInput(make_arg((S, S)), args=(make_arg((S,), low=-1),))
        # all zero `x`
        with torch.no_grad():
            x = make_arg((S, S))
            x.fill_(0)
        yield SampleInput(x, args=(make_arg((S, S), low=-1),))

        # randomly zero-masked `x`
        x = make_arg((S, S))
        y = make_arg((S, S), low=-1)
        with torch.no_grad():
            x[torch.rand(x.shape) > 0.5] = 0
        yield SampleInput(x, args=(y,))

        # Scalar x
        # `input` has to be a tensor
        # yield SampleInput(0, args=(make_arg((S, S), low=-1),))
        # yield SampleInput(2.1, args=(make_arg((S, S), low=-1),))

        # Scalar y
        yield SampleInput(make_arg((S, S)), args=(-0.5,))
        yield SampleInput(make_arg((S, S)), args=(1.2,))

    return list(generator())


def sample_inputs_logsumexp(self, device, dtype, requires_grad):
    inputs = (
        ((), (0,), True),
        ((S, S), (1,), True),
        ((S, S), (1,), False)
    )
    samples = []

    for shape, dim, keepdim in inputs:
        t = make_tensor(shape, device, dtype,
                        low=None, high=None,
                        requires_grad=requires_grad)
        samples.append(SampleInput(t, args=(dim, keepdim)))

    return tuple(samples)

def sample_inputs_logcumsumexp(self, device, dtype, requires_grad):
    inputs = (
        ((S, S, S), 0),
        ((S, S, S), 1),
        ((), 0),
    )
    samples = []

    for shape, dim in inputs:
        t = make_tensor(shape, device, dtype,
                        low=None, high=None,
                        requires_grad=requires_grad)
        samples.append(SampleInput(t, args=(dim,)))

    return tuple(samples)

def sample_inputs_trace(self, device, dtype, requires_grad, **kwargs):
    return (SampleInput((make_tensor((S, S), device, dtype,
                                     low=None, high=None,
                                     requires_grad=requires_grad))),)


def sample_inputs_transpose_swapdims(self, device, dtype, requires_grad, **kwargs):
    make_arg = partial(make_tensor, dtype=dtype, device=device, requires_grad=requires_grad)

    cases = (((1, 2, 3), (-1, -2)),
             ((1, 2, 3), (-1, 2)),
             ((1, 2, 3), (1, -2)),
             ((1, 2, 3), (1, 2)),
             ((), (0, 0)),
             ((1, ), (0, 0)),
             ((M, M), (0, 1)),
             ((S, S, S), (2, 0)), )

    def generator():
        for shape, args in cases:
            yield SampleInput(make_arg(shape), args=args)

    return list(generator())


def sample_inputs_linalg_invertible(op_info, device, dtype, requires_grad=False, **kwargs):
    """
    This function generates always invertible input for linear algebra ops using
    random_fullrank_matrix_distinct_singular_value.
    The input is generated as the itertools.product of 'batches' and 'ns'.
    In total this function generates 8 SampleInputs
    'batches' cases include:
        () - single input,
        (0,) - zero batched dimension,
        (2,) - batch of two matrices,
        (1, 1) - 1x1 batch of matrices
    'ns' gives 0x0 and 5x5 matrices.
    Zeros in dimensions are edge cases in the implementation and important to test for in order to avoid unexpected crashes.
    """
    from torch.testing._internal.common_utils import random_fullrank_matrix_distinct_singular_value

    batches = [(), (0, ), (2, ), (1, 1)]
    ns = [5, 0]
    out = []
    for batch, n in product(batches, ns):
        a = random_fullrank_matrix_distinct_singular_value(n, *batch, dtype=dtype, device=device)
        a.requires_grad = requires_grad
        out.append(SampleInput(a))
    return out

def sample_inputs_linalg_cond(op_info, device, dtype, requires_grad=False, **kwargs):
    make_arg = partial(make_tensor, dtype=dtype, device=device, requires_grad=requires_grad)

    # autograd is not supported for inputs with zero number of elements
    shapes = ((S, S),
              (2, S, S),
              (2, 1, S, S), )

    def generator():
        for shape in shapes:
            yield SampleInput(make_arg(shape))

    return list(generator())

def np_sinc_with_fp16_as_fp32(x):
    # Wraps numpy's sinc function so that fp16 values are promoted to fp32
    # before sinc is invoked. Context: numpy's sinc returns NaN when evaluated
    # at 0 for fp16.
    if x.dtype == np.float16:
        return np.sinc(x.astype(np.float32))
    else:
        return np.sinc(x)

def sample_inputs_broadcast_to(op_info, device, dtype, requires_grad, **kwargs):
    test_cases = (
        ((S, 1, 1), (S, S, S)),
        ((S, 1, S), (S, S, S)),
        ((S, 1), (S, S, S)),
        ((1,), (S, S, S)),
        ((1, S), (1, 1, S)),
        ((), ()),
        ((), (1, 3, 2)),
    )

    return tuple(
        SampleInput(
            make_tensor(size, device, dtype, low=None, high=None, requires_grad=requires_grad),
            args=(shape,)) for size, shape in test_cases)

def sample_inputs_cdist(op_info, device, dtype, requires_grad, **kwargs):
    small_S = 2
    test_cases = (
        ((S, S, 2), (S, S + 1, 2)),
        ((S, S), (S, S)),
        ((S, S, S), (S, S, S)),
        ((3, 5), (3, 5)),
        ((2, 3, 5), (2, 3, 5)),
        ((1, 2, 3), (1, 2, 3)),
        ((1, 1), (S, 1)),
        ((0, 5), (4, 5)),
        ((4, 5), (0, 5)),
        ((0, 4, 5), (3, 5)),
        ((4, 5), (0, 3, 5)),
        ((0, 4, 5), (1, 3, 5)),
        ((1, 4, 5), (0, 3, 5)),
        # Using S here would make this one test take 9s
        ((small_S, small_S, small_S + 1, 2), (small_S, small_S, small_S + 2, 2)),
        ((small_S, 1, 1, small_S), (1, small_S, small_S)),
        ((1, 1, small_S), (small_S, 1, small_S, small_S)),
    )

    samples = []
    for cm in ['use_mm_for_euclid_dist', 'donot_use_mm_for_euclid_dist']:
        # FIXME add an override for JIT and revert 0. back to 0
        # since it's accepted by eager
        for p in [0., 1., 2., 3., 0.5, 1.5, 2.5, float("inf")]:
            for t1_size, t2_size in test_cases:
                # The args should never be non-contiguous as this is not supported in the backward
                samples.append(SampleInput(
                    make_tensor(t1_size, device, dtype, requires_grad=requires_grad, noncontiguous=False),
                    args=(make_tensor(t2_size, device, dtype, requires_grad=requires_grad, noncontiguous=False), p, cm)))

    return samples

def sample_inputs_comparison_ops(self, device, dtype, requires_grad, **kwargs):
    test_cases = (
        ((S, S, S), (S, S, S), False),
        ((S, S, S), (), False),
        ((S, S, S), (1,), False),
        ((S,), (1,), False),
        ((), (), False),
    )
    test_cases_lhs_broadcasting = (
        ((S, 1, S), (S, S, S), True),
        ((1,), (S, S, S), True),
        ((1, S), (1, 1, S), True),
        ((), (0,), True),
        ((), (S, S, S), True),
    )
    cases = test_cases + test_cases_lhs_broadcasting
    sample_inputs = list(SampleInput(make_tensor(first_shape, device, dtype,
                                                 requires_grad=requires_grad),
                                     args=(make_tensor(second_shape, device, dtype,
                                                       requires_grad=requires_grad),),
                                     broadcasts_input=broadcasts_input)
                         for first_shape, second_shape, broadcasts_input in cases)
    equal_tensors_non_bool = (
        ([[[-8, 6], [9, 0]], [[0, 5], [5, 7]]]),
        ([[[6, 5]], [[1, -5]]]),
        ([[2], [-1]]),
        ([0, -6]),
        ([3],),
    )
    equal_tensors_bool = (
        ([[[1, 0], [0, 0]], [[0, 1], [1, 0]]]),
        ([[[1, 1]], [[1, 0]]]),
        ([[1], [0]]),
        ([0, 1]),
        ([1],),
    )
    more_cases = equal_tensors_bool if dtype is torch.bool else equal_tensors_non_bool
    more_inputs = list(SampleInput(torch.tensor(elements, device=device, dtype=dtype,
                                                requires_grad=requires_grad),
                                   args=(torch.tensor(elements, device=device, dtype=dtype,
                                                      requires_grad=requires_grad),))
                       for elements in more_cases)
    sample_inputs = [*sample_inputs, *more_inputs]
    return tuple(sample_inputs)

def sample_inputs_div(self, device, dtype, requires_grad, rounding_mode=None, **kwargs):
    a = make_tensor((S, S, S), device, dtype, low=None, high=None, requires_grad=requires_grad)
    is_integral = not dtype.is_floating_point and not dtype.is_complex
    b = make_tensor((S, S, S), device, dtype, low=1 if is_integral else 0.1, high=None,
                    requires_grad=requires_grad)

    kwargs = None  # type: ignore[assignment]
    if rounding_mode is not None:
        kwargs = dict(rounding_mode=rounding_mode)

    return (
        SampleInput(a, args=(b,), kwargs=kwargs),
        SampleInput(a, args=(2,)),
    )

def sample_inputs_stack(op_info, device, dtype, requires_grad, **kwargs):
    tensors = [
        make_tensor((S, S), device, dtype, requires_grad=requires_grad),
        make_tensor((S, S), device, dtype, requires_grad=requires_grad),
        make_tensor((S, S), device, dtype, requires_grad=requires_grad),
    ]

    return (SampleInput(tensors, args=(0,)),)

def sample_inputs_hstack_dstack_vstack(op_info, device, dtype, requires_grad, **kwargs):
    tensors = [
        make_tensor((S, S), device, dtype, requires_grad=requires_grad),
        make_tensor((S, S), device, dtype, requires_grad=requires_grad),
        make_tensor((S, S), device, dtype, requires_grad=requires_grad),
    ]

    return (SampleInput(tensors),)

def sample_inputs_hypot(op_info, device, dtype, requires_grad):
    input = make_tensor((S, S), device, dtype, requires_grad=requires_grad)
    args = make_tensor((S, S), device, dtype, requires_grad=requires_grad)

    return (
        SampleInput(input, args=(args,)),
    )

def sample_inputs_gather(op_info, device, dtype, requires_grad, **kwargs):
    return (
        SampleInput(
            make_tensor((M, S), device, dtype, low=None, high=None, requires_grad=requires_grad),
            args=(0, gather_variable((S, S), 1, M, True, device=device))),
        SampleInput(
            make_tensor((M, S), device, dtype, low=None, high=None, requires_grad=requires_grad),
            args=(1, gather_variable((M, S // 2), 0, S, True, device=device))),
        SampleInput(
            make_tensor((), device, dtype, low=None, high=None, requires_grad=requires_grad),
            args=(0, torch.tensor([0], dtype=torch.int64, device=device))),
        SampleInput(
            make_tensor((S,), device, dtype, low=None, high=None, requires_grad=requires_grad),
            args=(0, torch.tensor(0, dtype=torch.int64, device=device))),
        SampleInput(
            make_tensor((), device, dtype, low=None, high=None, requires_grad=requires_grad),
            args=(0, torch.tensor(0, dtype=torch.int64, device=device))),
    )


def sample_inputs_take_along_dim(op_info, device, dtype, requires_grad, **kwargs):
    return (SampleInput(make_tensor((S, S), device, dtype,
                                    low=None, high=None,
                                    requires_grad=requires_grad),
                        args=(gather_variable((S, S), 1, S, True, device=device), 0)),

            # `indices` broadcast
            SampleInput(make_tensor((S, S), device, dtype,
                                    low=None, high=None,
                                    requires_grad=requires_grad),
                        args=(gather_variable((1, S // 2), 0, S, True, device=device), 1)),

            # `self` broadcast
            SampleInput(make_tensor((1, S), device, dtype,
                                    low=None, high=None,
                                    requires_grad=requires_grad),
                        args=(gather_variable((S, S // 2), 0, S, True, device=device), 1)),

            # without `dim` arg
            SampleInput(make_tensor((S, S), device, dtype,
                                    low=None, high=None,
                                    requires_grad=requires_grad),
                        args=(gather_variable((S, S // 2), 0, S, True, device=device), )),
            SampleInput(make_tensor((S, S), device, dtype,
                                    low=None, high=None,
                                    requires_grad=requires_grad),
                        args=(gather_variable((S, S // 2), 0, S, True, device=device),)),
            )

def sample_inputs_amax_amin(op_info, device, dtype, requires_grad, **kwargs):
    test_cases = (
        ((S, S, S), ()),
        ((S, S, S), (1,)),
        ((S, S, S), ((1, 2,),)),
        ((S, S, S), (1, True,)),
        ((), (0,)),
        ((), ()),
        ((), (0, True,)),
    )
    return tuple(SampleInput((make_tensor(size, device, dtype,
                                          low=None, high=None,
                                          requires_grad=requires_grad)),
                             args=args)
                 for size, args in test_cases)

def sample_inputs_argmax_argmin(op_info, device, dtype, requires_grad, **kwargs):
    test_cases = (
        ((2, 2, 2), ()),
        ((2, 2, 2), (0,)),
        ((2, 2, 2), (1,)),
        ((2, 2, 2), (2,)),
        ((2, 2, 2), (2, True,)),
        ((2, 2, 2), (None,)),
        ((), (0,)),
        ((), ()),
        ((), (None, True,)),
        ((1,), ()),
        ((1,), (0,)),
        ((1,), (0, True)),
        ((2,), ()),
        ((2,), (0,)),
        ((2,), (0, True)),
        ((2, 2, 3), ()),
        ((2, 2, 3), (0,)),
        ((2, 2, 3), (1,)),
        ((2, 2, 3), (None, True)),
    )
    return tuple(SampleInput((make_tensor(size, device, dtype,
                                          requires_grad=requires_grad)),
                             args=args)
                 for size, args in test_cases)

def sample_inputs_diff(op_info, device, dtype, requires_grad, **kwargs):
    test_cases = (
        ((1,), 0, None, None),
        ((S,), 0, None, None),
        ((S, 1), 0, None, None),
        ((S, 1), 1, None, None),
        ((S, S), 0, None, None),
        ((S, S), 1, None, None),
        ((S, S), 0, (1, S), (2, S)),
        ((S, S), 0, None, (2, S)),
        ((S, S, S), 1, None, None),
        ((S, S, S), 1, (S, 1, S), (S, 1, S)),)

    sample_inputs = []
    for size, dim, size_prepend, size_append in test_cases:
        args = (make_tensor(size, device, dtype,
                            low=None, high=None,
                            requires_grad=requires_grad), 1, dim,
                make_tensor(size_prepend, device, dtype,
                            low=None, high=None,
                            requires_grad=requires_grad) if size_prepend else None,
                make_tensor(size_append, device, dtype,
                            low=None, high=None,
                            requires_grad=requires_grad) if size_append else None)
        sample_inputs.append(SampleInput(args[0], args=(args[1], args[2])))

    return tuple(sample_inputs)

def sample_inputs_gradient(op_info, device, dtype, requires_grad):
    sample_inputs = []
    test_cases_float = (
        ((S,), None, None),
        ((S,), 2., None),
        ((S, S), None, None),
        ((S, S), [2.0, 2.1], None),
        ((S, S), [2.0, 2.1], (0, 1)),
        ((4, 4, 4), [2., 1.], (0, 1)),
    )
    for size, spacing, dim in test_cases_float:
        t = make_tensor(size, device, dtype, low=None, high=None, requires_grad=requires_grad)
        sample_inputs.append(SampleInput(t, kwargs=dict(dim=dim, spacing=spacing)))

    test_cases_tensor = (
        ((3, 3, 3), ((1.1, 2.0, 3.5), (4.0, 2, 6.0)), (0, -1)),
        ((3, 3, 3), ((1.0, 3.0, 2.0), (8.0, 6.0, 1.0)), (0, 1)),
    )
    for size, coordinates, dim in test_cases_tensor:
        t = make_tensor(size, device, dtype, low=None, high=None, requires_grad=requires_grad)
        coordinates_tensor_list = []
        for coords in coordinates:
            a = torch.tensor(coords, dtype=dtype, device=device)
            coordinates_tensor_list.append(a)
        sample_inputs.append(SampleInput(t, kwargs=dict(dim=dim, spacing=coordinates_tensor_list)))

    return tuple(sample_inputs)

def sample_inputs_index_select(op_info, device, dtype, requires_grad):
    return (
        SampleInput(
            make_tensor((S, S, S), device, dtype, low=None, high=None, requires_grad=requires_grad),
            args=(0, index_variable(2, S, device=device))),
        SampleInput(
            make_tensor((), device, dtype, low=None, high=None, requires_grad=requires_grad),
            args=(0, torch.tensor([0], dtype=torch.int64, device=device))),
        SampleInput(
            make_tensor((), device, dtype, low=None, high=None, requires_grad=requires_grad),
            args=(0, torch.tensor(0, dtype=torch.int64, device=device))),
    )

def sample_inputs_getitem(op_info, device, dtype, requires_grad, **kwargs):
    test_args = [
        (dont_convert([1, 2]),),
        (slice(0, 3),),
        (dont_convert([slice(0, 3), 1]),),
        (dont_convert([[0, 2, 3], [1, 3, 3], [0, 0, 2]]),),
        (dont_convert([[0, 0, 3], [1, 1, 3], [0, 0, 2]]),),
        (dont_convert([slice(None), slice(None), [0, 3]]),),
        (dont_convert([slice(None), [0, 3], slice(None)]),),
        (dont_convert([[0, 3], slice(None), slice(None)]),),
        (dont_convert([[0, 3], [1, 2], slice(None)]),),
        (dont_convert([[0, 3], ]),),
        (dont_convert([[0, 3], slice(None)]),),
        (dont_convert([[0, 3], Ellipsis]),),
        (dont_convert([[0, 2, 3], [1, 3, 3], torch.LongTensor([0, 0, 2])]),),
        (index_variable(2, S, device=device),),
        (mask_not_all_zeros((S,)),),
    ]

    return tuple(SampleInput(
        make_tensor((S, S, S), device, dtype, low=None, high=None, requires_grad=requires_grad),
        args=args)
        for args in test_args)

def sample_inputs_index_put(op_info, device, dtype, requires_grad, **kwargs):
    inputs = []
    for accumulate in [False, True]:
        # Test with indices arg
        inputs.append(SampleInput(
            make_tensor((S, S,), device, dtype, low=None, high=None, requires_grad=requires_grad),
            args=(
                (index_variable(2, S, device=device), ),
                make_tensor((2, S), device, dtype, low=None, high=None)),
            kwargs=dict(accumulate=accumulate)))

        # Test with mask arg
        mask = torch.zeros(S, dtype=torch.bool) if accumulate else mask_not_all_zeros((S,))
        inputs.append(SampleInput(
            make_tensor((S, S), device, dtype, low=None, high=None, requires_grad=requires_grad),
            args=(
                (mask, ),
                make_tensor((S,), device, dtype, low=None, high=None),),
            kwargs=dict(accumulate=accumulate)))

    return inputs

# Missing to test the nondeterminism of the operation
# https://github.com/pytorch/pytorch/issues/53352
def sample_inputs_index_add(op_info, device, dtype, requires_grad, **kwargs):
    # These testa are pretty much the same as those from index_copy.
    # Perhaps merge?
    make_arg = partial(make_tensor, dtype=dtype, device=device, requires_grad=requires_grad)

    t = make_arg((S, S))
    s = make_arg((S, S))
    # non-contiguous target
    t_nonctg = t.transpose(0, 1)
    # non-contiguous source
    s_nonctg = s.transpose(0, 1)

    idx = make_arg((S,), dtype=torch.int64, low=0, high=S)
    idx_nonctg = make_arg((S,), dtype=torch.int64, low=0, high=S, noncontiguous=True)
    samples = [SampleInput(tensor, args=(1, idx, source))
               for tensor, idx, source in product([t, t_nonctg], [idx, idx_nonctg], [s, s_nonctg])]
    samples.extend(SampleInput(tensor, args=(1, idx, source), kwargs=dict(alpha=a))
                   for tensor, idx, source, a in product([t, t_nonctg], [idx, idx_nonctg], [s, s_nonctg], [-1, 0, 2]))

    # Add scalar cases
    scalar_sizes = [(), (1,)]
    ts = (make_arg(size) for size in scalar_sizes)
    idxs = (make_arg(size, dtype=torch.int64, low=0, high=1) for size in scalar_sizes)
    ss = (make_arg(size) for size in scalar_sizes)

    samples.extend(SampleInput(t, args=(0, idx, s)) for t, idx, s in product(ts, idxs, ss))
    samples.extend(SampleInput(t, args=(0, idx, s), kwargs=dict(alpha=a)) for t, idx, s, a in product(ts, idxs, ss, [-1, 0, 2]))
    return samples

def sample_inputs_sort(op_info, device, dtype, requires_grad, **kwargs):
    def apply_grad(t):
        if dtype in floating_types_and(torch.float16, torch.bfloat16):
            t.requires_grad_(requires_grad)

    def small_3d_unique(dtype, device):
        res = torch.randperm(S * S * S, dtype=torch.int64, device=device).view(S, S, S)
        res = res.to(dtype)
        apply_grad(res)
        return res

    def large_1d_unique(dtype, device):
        res = torch.randperm(L * L * L, dtype=torch.int64, device=device)
        res = res.to(dtype)
        apply_grad(res)
        return res

    samples = []
    # Test case for large tensor.
    largesample = SampleInput(large_1d_unique(dtype, device))
    samples.append(largesample)

    # Test cases for small 3d tensors.
    # Imitates legacy tests from test/test_torch.py
    t = small_3d_unique(dtype, device)
    dims = range(-3, 3)
    flag = [True, False]
    for dim, descending, stable in product(dims, flag, flag):
        # default schema without stable sort
        samples.append(SampleInput(t, args=(dim, descending)))
        # schema with stable sort, no CUDA support yet
        if torch.device(device).type == 'cpu':
            samples.append(
                SampleInput(t, kwargs=dict(dim=dim, descending=descending, stable=stable))
            )

    # Test cases for scalar tensor
    scalar = torch.tensor(1, dtype=dtype, device=device)
    apply_grad(scalar)
    samples.append(SampleInput(scalar))
    samples.append(SampleInput(scalar, args=(0,)))
    samples.append(SampleInput(scalar, args=(0, True)))
    # no CUDA support for stable sort yet
    if not device.startswith('cuda'):
        samples.append(SampleInput(scalar, kwargs=dict(stable=True)))
        samples.append(SampleInput(scalar, kwargs=dict(dim=0, stable=True)))
        samples.append(SampleInput(scalar, kwargs=dict(dim=0, descending=True, stable=True)))
    return samples

def sample_inputs_index_fill(op_info, device, dtype, requires_grad, **kwargs):
    samples = []
    t = make_tensor((S, S, S), device, dtype,
                    low=None, high=None,
                    requires_grad=requires_grad)
    fill_val = torch.tensor(-1 + 1j if t.is_complex() else -1)
    # non-contiguous input
    t01 = t.transpose(0, 1)
    t02 = t.transpose(0, 2)
    t12 = t.transpose(1, 2)
    idx = index_variable(1, S, device=device)
    # non-contiguous index
    idx_nonctg = torch.empty_strided((S,), (2,), device=device, dtype=torch.int64)
    idx_nonctg.copy_(idx)
    for d in range(t.dim()):
        for tensor in [t, t01, t02, t12]:
            samples.append(SampleInput(tensor, args=(d, idx, fill_val)))
            samples.append(SampleInput(tensor, args=(d, -idx - 1, fill_val)))
            samples.append(SampleInput(tensor, args=(d, idx_nonctg, fill_val)))

    make_arg = partial(make_tensor, device=device, dtype=dtype, requires_grad=requires_grad)
    index_tensor = partial(torch.tensor, device=device, dtype=torch.long)

    def unique_idx(numel, max_idx):
        # Generate unique random indices vector of `numel`
        # elements in range [0, max_idx).
        indices = random.sample(range(max_idx), numel)
        return index_tensor(indices)

    samples.append(SampleInput(make_arg((S, S)), args=(0, unique_idx(2, S), 2)))
    samples.append(SampleInput(make_arg((S, S)), args=(0, unique_idx(2, S), make_arg(()))))
    samples.append(SampleInput(make_arg((S, S)), args=(0, index_tensor(0), 2)))
    samples.append(SampleInput(make_arg(()), args=(0, index_tensor([0]), 2)))
    samples.append(SampleInput(make_arg(()), args=(0, index_tensor(0), 2)))

    # Duplicate indices
    samples.append(SampleInput(make_arg((S, S)), args=(0, index_tensor([0, 0]), 2)))
    samples.append(SampleInput(make_arg((S, S)), args=(0, index_tensor([0, 0, 2]), make_arg(()))))

    return samples

def sample_inputs_max_min_binary(op_info, device, dtype, requires_grad, **kwargs):
    inputs = []
    args_for_binary_op = (
        ((S, S, S), (S, S, S),),
        ((S, S, S), (S,),),
        ((S,), (S, S, S),),
        ((S, 1, S), (S, S),),
        ((S, S), (S, S),),
        ((), (),),
        ((S, S, S), (),),
        ((), (S, S, S),),
    )
    inputs = list((SampleInput(make_tensor(input_tensor, device, dtype,
                                           low=None, high=None,
                                           requires_grad=requires_grad),
                               args=(make_tensor(other_tensor, device, dtype,
                                                 low=None, high=None,
                                                 requires_grad=requires_grad),),))
                  for input_tensor, other_tensor in args_for_binary_op)
    return inputs

def sample_inputs_hardswish(self, device, dtype, requires_grad):
    N = 5
    # make sure we are testing -3 -> 3 range. default is -10 -> 10 so maybe unnecessary ?
    tensors = [SampleInput(make_tensor((N * 2, N * 2), device=device, dtype=dtype,
               requires_grad=requires_grad, low=-5, high=5)) for _ in range(1, N)]
    return tensors

def sample_inputs_gelu(self, device, dtype, requires_grad):
    N = 5
    tensors = [SampleInput(make_tensor((N * 2, N * 2), device=device, dtype=dtype,
               requires_grad=requires_grad, low=-3, high=3)) for _ in range(1, N)]
    return tensors

def sample_inputs_max_min_reduction_with_dim(op_info, device, dtype, requires_grad, **kwargs):
    inputs = []
    args_for_reduction_with_dim = (
        ((S, S, S), (1,),),
        ((S, S, S), (1, True, ),),
        ((), (0,),),
        ((), (0, True,),),
    )
    inputs = list((SampleInput(make_tensor(input_tensor, device, dtype,
                                           low=None, high=None,
                                           requires_grad=requires_grad),
                               args=args,))
                  for input_tensor, args in args_for_reduction_with_dim)
    return inputs

def sample_inputs_max_min_reduction_no_dim(op_info, device, dtype, requires_grad, **kwargs):
    inputs = []
    inputs.append(SampleInput(make_tensor((S, S, S), device, dtype,
                                          low=None, high=None,
                                          requires_grad=requires_grad),))
    inputs.append(SampleInput(make_tensor((), device, dtype,
                                          low=None, high=None,
                                          requires_grad=requires_grad),))
    return inputs

# Generates input tensors for testing reduction ops
def _generate_reduction_inputs(device, dtype, requires_grad):
    yield make_tensor((), device, dtype, requires_grad=requires_grad)
    yield make_tensor((2,), device, dtype, requires_grad=requires_grad)
    yield make_tensor((2, 3), device, dtype, requires_grad=requires_grad, noncontiguous=True)
    yield make_tensor((3, 2, 1, 2, 2), device, dtype, requires_grad=requires_grad)

# Generates a subset of possible dim and keepdim kwargs for a tensor
# with ndim dims appropriate for testing. If supports_multiple_dims
# is True (default) then dim kwarg can be a list of dims.
def _generate_reduction_kwargs(ndim, supports_multiple_dims=True):
    for keepdim in [True, False]:
        # Always test reducing inner and outer most dimensions
        yield {'dim': 0, 'keepdim': keepdim}
        yield {'dim': -1, 'keepdim': keepdim}

        # Also reduce middle dimension
        if ndim > 2:
            yield {'dim': ndim // 2, 'keepdim': keepdim}

        if supports_multiple_dims:
            # Always test reducing all dims
            yield {'dim': tuple(range(ndim)), 'keepdim': keepdim}

            # Test reducing both first and last dimensions
            if ndim > 1:
                yield {'dim': (0, ndim - 1), 'keepdim': keepdim}

            # Test reducing every other dimension starting with the second
            if ndim > 3:
                yield {'dim': tuple(range(1, ndim, 2)), 'keepdim': keepdim}

# Wraps sample_inputs_reduction function to provide the additional supports_multiple_dims args
def sample_inputs_reduction_wrapper(supports_multiple_dims):
    # Generates sample inputs for reduction ops that contain the input tensor
    # and dim and keepdim kwargs. If a reduction op needs to test additional
    # args/kwargs then create a separate sample_inputs function
    def fn(op_info, device, dtype, requires_grad):
        inputs = []

        for t in _generate_reduction_inputs(device, dtype, requires_grad):
            # Add case without dim and keepdim kwargs
            inputs.append(SampleInput(t))
            for kwargs in _generate_reduction_kwargs(t.ndim, supports_multiple_dims):
                inputs.append(SampleInput(t, kwargs=kwargs))

        return inputs

    return fn

def sample_inputs_reduction_quantile(op_info, device, dtype, requires_grad):
    test_quantiles = (0.5, make_tensor((2,), device, dtype, low=0, high=1))
    test_interpolations = ['linear', 'midpoint']

    inputs = []
    for quantiles in test_quantiles:
        for t in _generate_reduction_inputs(device, dtype, requires_grad):
            # Add case without dim and keepdim kwargs
            inputs.append(SampleInput(t, args=(quantiles,)))
            for kwargs in _generate_reduction_kwargs(t.ndim, supports_multiple_dims=False):
                # Interpolation kwarg for now is only supported when providing both dim and keepdim
                for interpolation in test_interpolations:
                    kwargs['interpolation'] = interpolation
                    inputs.append(SampleInput(t, args=(quantiles,), kwargs=kwargs))

    return inputs

def sample_inputs_leaky_relu(op_info, device, dtype, requires_grad):
    N = 10
    tensors = [SampleInput(make_tensor((N, N), device=device, dtype=dtype,
               requires_grad=requires_grad)) for _ in range(1, N)]
    return tensors

def sample_inputs_topk(op_info, device, dtype, requires_grad, **kwargs):
    def get_tensor_input(size):
        return make_tensor(size, device, dtype, requires_grad=requires_grad)

    inputs = []
    inputs.append(SampleInput(get_tensor_input((S, M, S)), args=(3,)))
    inputs.append(SampleInput(get_tensor_input((S, M, S)), args=(3, 1)))
    inputs.append(SampleInput(get_tensor_input((S, M, S)), args=(3, -2)))
    inputs.append(SampleInput(get_tensor_input((S, M, S)), args=(3, 1, True)))
    inputs.append(SampleInput(get_tensor_input((S, M, S)), args=(3, -2, True)))
    inputs.append(SampleInput(get_tensor_input((S, M, S)), args=(3, 1, True, True)))
    inputs.append(SampleInput(get_tensor_input((S, M, S)), args=(3, -2, True, True)))

    inputs.append(SampleInput(get_tensor_input(()), args=(1,)))
    inputs.append(SampleInput(get_tensor_input(()), args=(1, 0)))
    inputs.append(SampleInput(get_tensor_input(()), args=(1, -1)))
    inputs.append(SampleInput(get_tensor_input(()), args=(1, 0, True)))
    inputs.append(SampleInput(get_tensor_input(()), args=(1, -1, True)))
    inputs.append(SampleInput(get_tensor_input(()), args=(1, 0, True, True)))
    inputs.append(SampleInput(get_tensor_input(()), args=(1, -1, True, True)))

    return inputs

def sample_inputs_outer(op_info, device, dtype, requires_grad, **kwargs):
    inputs = []
    arg_a = make_tensor((S,), device, dtype, requires_grad=requires_grad)
    arg_b = make_tensor((M,), device, dtype, requires_grad=requires_grad)
    inputs.append(SampleInput(arg_a, args=(arg_b,)))
    return inputs

def sample_inputs_dist(op_info, device, dtype, requires_grad):
    make_arg = partial(make_tensor, device=device, dtype=dtype, requires_grad=requires_grad)
    sizes = ((S, S, S), (S,), (S, 1, S), (), (S, S))
    ps = (2, 4)

    def generate_samples():
        for size_x, size_y, p in product(sizes, sizes, ps):
            yield SampleInput(make_arg(size_x), args=(make_arg(size_y), p))

    return list(generate_samples())

# Missing to test the nondeterminism of the operation
# https://github.com/pytorch/pytorch/issues/53352
def sample_inputs_index_copy(op_info, device, dtype, requires_grad, **kwargs):
    def make_arg(shape, low=None, high=None, dtype=dtype):
        return make_tensor(shape, device=device, dtype=dtype,
                           low=low, high=high,
                           requires_grad=requires_grad)

    t = make_arg((S, S))
    s = make_arg((S, S))
    # non-contiguous input
    t01 = t.transpose(0, 1)
    # non-contiguous input
    s01 = s.transpose(0, 1)

    # idx is a permutation of 0...S-1 for this function to be deterministic
    idx = torch.randperm(S, device=device, dtype=torch.int64)
    # non-contiguous index
    idx_nonctg = torch.repeat_interleave(idx, 2, dim=-1)[::2]
    # index_copy_ does not support negative indices
    # idx_neg = -idx - 1
    samples = [SampleInput(tensor, args=(1, idx, source))
               for tensor, idx, source in product([t, t01], [idx, idx_nonctg], [s, s01])]

    # Add scalar cases
    scalar_sizes = [(), (1,)]
    ts = (make_arg(size) for size in scalar_sizes)
    idxs = (make_arg(size, dtype=torch.int64, low=0, high=1) for size in scalar_sizes)
    ss = (make_arg(size) for size in scalar_sizes)

    samples.extend(SampleInput(t, args=(0, idx, s)) for t, idx, s in product(ts, idxs, ss))
    return samples

def sample_inputs_mode(op_info, device, dtype, requires_grad):
    inputs = []
    args = (
        ((S, S, S), (),),
        ((S, S, S), (1, ),),
        ((S, S, S), (1, True, ),),
        ((), (),),
        ((), (0,),),
        ((), (0, True,),),
    )
    inputs = list((SampleInput(make_tensor(input_tensor, device, dtype,
                                           low=None, high=None,
                                           requires_grad=requires_grad),
                               args=args,))
                  for input_tensor, args in args)
    return inputs

# Missing to test the nondeterminism of the operation
# https://github.com/pytorch/pytorch/issues/53352
def sample_inputs_put(op_info, device, dtype, requires_grad):
    make_arg = partial(make_tensor, dtype=dtype, device=device, requires_grad=requires_grad)
    make_idx = partial(make_tensor, low=0, dtype=torch.int64, device=device, requires_grad=False)

    S = 3

    def gen_inputs():
        # Generic inputs
        tgt_gen = (make_arg((S, S), noncontiguous=not ctg) for ctg in (True, False))
        src_gen = (make_arg((S,), noncontiguous=not ctg) for ctg in (True, False))
        idx = torch.randperm(S * S, device=device, dtype=torch.int64)[:S]
        idx_nonctg = torch.repeat_interleave(idx, 2, dim=-1)[::2]
        idx_neg = -idx - 1
        idx_list = [idx, idx_nonctg, idx_neg]
        for tgt, idx, src, acc in product(tgt_gen, idx_list, src_gen, (True, False)):
            yield SampleInput(input=tgt, args=(idx, src, acc))

        # Scalar cases
        scalar_sizes = [(), (1,)]
        tgt_gen = (make_arg(size) for size in scalar_sizes)
        idx_gen = (make_idx(size, high=1) for size in scalar_sizes)
        src_gen = (make_arg(size) for size in scalar_sizes)
        for tgt, idx, src, acc in product(tgt_gen, idx_gen, src_gen, (True, False)):
            yield SampleInput(input=tgt, args=(idx, src, acc))

        # Empty cases
        tgt_sizes = [(0,), (), (1,), (3, 2)]
        tgt_gen = (make_arg(size) for size in tgt_sizes)
        idx = make_idx((0,), high=1)
        src = make_arg((0,))
        for tgt, acc in product(tgt, (True, False)):
            yield SampleInput(input=tgt, args=(idx, src, acc))

    return list(gen_inputs())

def sample_inputs_take(op_info, device, dtype, requires_grad):
    make_arg = partial(make_tensor, dtype=dtype, device=device, requires_grad=requires_grad)
    make_idx = partial(make_tensor, low=0, dtype=torch.int64, device=device, requires_grad=False)

    S = 3

    def gen_inputs():
        # Generic inputs: take S elements out of S * S
        src_gen = (make_arg((S, S), noncontiguous=not ctg) for ctg in (True, False))
        idx = make_idx((S,), high=S * S)
        idx_nonctg = make_idx((S,), high=S * S, noncontiguous=True)
        idx_neg = -idx - 1
        idx_list = [idx, idx_nonctg, idx_neg]
        for src, idx in product(src_gen, idx_list):
            yield SampleInput(input=src, args=(idx,))

        # Scalar cases
        scalar_sizes = [(), (1,)]
        src_gen = (make_arg(size) for size in scalar_sizes)
        idx_gen = (make_idx(size, high=1) for size in scalar_sizes)
        for src, idx in product(src_gen, idx_gen):
            yield SampleInput(input=src, args=(idx,))

        # Empty cases
        src_sizes = [(0,), (), (1,), (3, 2)]
        src_gen = (make_arg(size) for size in src_sizes)
        idx = make_idx((0,), high=1)
        for src in src_gen:
            yield SampleInput(input=src, args=(idx,))

    return list(gen_inputs())

def sample_movedim_moveaxis(op_info, device, dtype, requires_grad):
    return (
        SampleInput(
            make_tensor((4, 3, 2, 1), device, dtype, low=None, high=None, requires_grad=requires_grad),
            args=((0, 1, 2, 3), (3, 2, 1, 0))),
        SampleInput(
            make_tensor((4, 3, 2, 1), device, dtype, low=None, high=None, requires_grad=requires_grad),
            args=((0, -1, -2, -3), (-3, -2, -1, -0)))
    )


def sample_repeat_tile(op_info, device, dtype, requires_grad, **kwargs):
    rep_dims = ((), (0, ), (1, ), (0, 2), (1, 1), (2, 3), (2, 3, 2), (0, 2, 3), (2, 1, 1, 1),)
    shapes = ((), (0,), (2,), (3, 0), (3, 2), (3, 0, 1))

    if requires_grad:
        # Tests for variant_consistency_jit, grad, gradgrad
        # are slower. Use smaller bags of `rep_dims` and `shapes`
        # in this case.
        rep_dims = ((), (0, ), (0, 2), (1, 1), (2, 3), (1, 3, 2), (3, 1, 1))  # type: ignore[assignment]
        shapes = ((), (0,), (2,), (3, 2))  # type: ignore[assignment]

    tensors = [make_tensor(shape, device, dtype,
                           low=None, high=None,
                           requires_grad=requires_grad) for shape in shapes]

    samples = []
    for rep_dim, tensor in product(rep_dims, tensors):
        for t in (tensor, tensor.T):
            if op_info.name == 'repeat' and len(rep_dim) >= t.dim():
                # `torch.repeat` errors for `len(rep_dims) < t.dim()`,
                # so we filter such combinations.
                samples.append(SampleInput(t, args=(rep_dim,),))
            elif op_info.name == 'tile':
                samples.append(SampleInput(t, args=(rep_dim,),))

    return samples


def sample_inputs_narrow(op_info, device, dtype, requires_grad, **kwargs):
    shapes_and_args = (
        ((S, S, S), (1, 2, 2)),
        ((S, S, S), (-1, 2, 2)),
        ((S, S, S), (1, 0, 0)),
        ((S, S, S), (-1, 0, 0)),
    )

    def generator():
        for shape, args in shapes_and_args:
            tensor = make_tensor(shape, device, dtype, low=None, high=None,
                                 requires_grad=requires_grad)
            yield SampleInput(tensor, args=args)

    return list(generator())


def sample_unsqueeze(op_info, device, dtype, requires_grad, **kwargs):
    shapes_and_axes = [
        ((3, 4, 5), 0),
        ((3, 4, 5), 1),
        ((3, 4, 5), 3),
        ((3, 4, 5), -1),
        ((3, 4, 5), -3),
        ((), 0)
    ]

    samples = []
    for shape, axis in shapes_and_axes:
        tensor = make_tensor(shape, device, dtype, low=None, high=None,
                             requires_grad=requires_grad)
        samples.append(SampleInput(tensor, args=(axis,),))

    return samples


def sample_inputs_squeeze(op_info, device, dtype, requires_grad, **kwargs):
    shapes_and_args = (
        ((S, 1, S, 1), ()),
        ((1, 1, 1, 1), ()),
        ((S, 1, S, 1), (1,)),
        ((S, 1, S, 1), (-1,)),
        ((S, 1, S, 1), (2,)),
        ((S, 1, S, 1), (-2,)),
        ((), (0, )),
    )

    def generator():
        for shape, args in shapes_and_args:
            tensor = make_tensor(shape, device, dtype, low=None, high=None,
                                 requires_grad=requires_grad)

            yield SampleInput(tensor, args=args)

    return list(generator())


# TODO: reconcile with torch.linalg.det and torch.linalg.slogdet
# Creates matrices with a positive nonzero determinant
def sample_inputs_logdet(op_info, device, dtype, requires_grad, **kwargs):
    def make_nonzero_det(A, *, sign=1, min_singular_value=0.1, **kwargs):
        u, s, vh = torch.linalg.svd(A, full_matrices=False)
        s.clamp_(min=min_singular_value)
        A = (u * s.unsqueeze(-2)) @ vh
        det = A.det()
        if sign is not None:
            if A.dim() == 2:
                if (det < 0) ^ (sign < 0):
                    A[0, :].neg_()
            else:
                cond = ((det < 0) ^ (sign < 0)).nonzero()
                if cond.size(0) > 0:
                    for i in range(cond.size(0)):
                        A[list(cond[i])][0, :].neg_()
        return A

    samples = []

    # cases constructed using make_tensor()
    tensor_shapes = (
        (S, S),
        (1, 1),
        (3, 3, S, S),
        (3, 3, 1, 1)
    )

    for shape in tensor_shapes:
        t = make_tensor(shape, device=device, dtype=dtype)
        d = make_nonzero_det(t).requires_grad_(requires_grad)
        samples.append(SampleInput(d))

    # cases constructed using:
    #  1) make_symmetric_matrices
    #  2) make_symmetric_pd_matrices
    #  3) make_fullrank_matrices_with_distinct_singular_values
    symmetric_shapes = (
        (S, S),
        (3, S, S),
    )


    def _helper(constructor, *shape, **kwargs):
        t = constructor(*shape, device=device, dtype=dtype)
        d = make_nonzero_det(t, **kwargs).requires_grad_(requires_grad)
        samples.append(SampleInput(d))

    for shape in symmetric_shapes:
        _helper(make_symmetric_matrices, *shape)
        _helper(make_symmetric_pd_matrices, *shape)
        _helper(make_fullrank_matrices_with_distinct_singular_values, *shape, min_singular_value=0)

    return tuple(samples)

def np_unary_ufunc_integer_promotion_wrapper(fn):
    # Wrapper that passes PyTorch's default scalar
    #   type as an argument to the wrapped NumPy
    #   unary ufunc when given an integer input.
    #   This mimicks PyTorch's integer->floating point
    #   type promotion.
    #
    # This is necessary when NumPy promotes
    #   integer types to double, since PyTorch promotes
    #   integer types to the default scalar type.

    # Helper to determine if promotion is needed
    def is_integral(dtype):
        return dtype in [np.bool_, bool, np.uint8, np.int8, np.int16, np.int32, np.int64]

    # NOTE: Promotion in PyTorch is from integer types to the default dtype
    np_dtype = torch_to_numpy_dtype_dict[torch.get_default_dtype()]

    @wraps(fn)
    def wrapped_fn(x):
        if is_integral(x.dtype):
            return fn(x, dtype=np_dtype)
        return fn(x)

    return wrapped_fn


# Metadata class for Fast Fourier Transforms in torch.fft.
class SpectralFuncInfo(OpInfo):
    """Operator information for torch.fft transforms. """

    def __init__(self,
                 name,  # the string name of the function
                 *,
                 ref=None,  # Reference implementation (probably in np.fft namespace)
                 dtypes=floating_and_complex_types(),
                 ndimensional: bool,  # Whether dim argument can be a tuple
                 decorators=None,
                 **kwargs):
        decorators = list(decorators) if decorators is not None else []
        decorators += [
            skipCPUIfNoMkl,
            skipCUDAIfRocm,
            # gradgrad is quite slow
            DecorateInfo(slowTest, 'TestGradients', 'test_fn_gradgrad'),
        ]

        super().__init__(name=name,
                         dtypes=dtypes,
                         decorators=decorators,
                         **kwargs)
        self.ref = ref if ref is not None else _getattr_qual(np, name)
        self.ndimensional = ndimensional


    def sample_inputs(self, device, dtype, requires_grad=False, **kwargs):
        nd_tensor = make_tensor((S, S + 1, S + 2), device, dtype, low=None, high=None,
                                requires_grad=requires_grad)
        tensor = make_tensor((31,), device, dtype, low=None, high=None,
                             requires_grad=requires_grad)

        if self.ndimensional:
            return [
                SampleInput(nd_tensor, kwargs=dict(s=(3, 10), dim=(1, 2), norm='ortho')),
                SampleInput(nd_tensor, kwargs=dict(norm='ortho')),
                SampleInput(nd_tensor, kwargs=dict(s=(8,))),
                SampleInput(tensor),

                *(SampleInput(nd_tensor, kwargs=dict(dim=dim))
                  for dim in [-1, -2, -3, (0, -1)]),
            ]
        else:
            return [
                SampleInput(nd_tensor, kwargs=dict(n=10, dim=1, norm='ortho')),
                SampleInput(nd_tensor, kwargs=dict(norm='ortho')),
                SampleInput(nd_tensor, kwargs=dict(n=7)),
                SampleInput(tensor),

                *(SampleInput(nd_tensor, kwargs=dict(dim=dim))
                  for dim in [-1, -2, -3]),
            ]


class ShapeFuncInfo(OpInfo):
    """Early version of a specialized OpInfo for Shape manipulating operations like tile and roll"""
    def __init__(self,
                 name,  # the string name of the function
                 *,
                 ref,  # a reference function
                 dtypes=floating_types(),
                 dtypesIfCPU=None,
                 dtypesIfCUDA=None,
                 dtypesIfROCM=None,
                 sample_inputs_func=None,
                 **kwargs):
        super(ShapeFuncInfo, self).__init__(name,
                                            dtypes=dtypes,
                                            dtypesIfCPU=dtypesIfCPU,
                                            dtypesIfCUDA=dtypesIfCUDA,
                                            dtypesIfROCM=dtypesIfROCM,
                                            sample_inputs_func=sample_inputs_func,
                                            **kwargs)
        self.ref = ref

def sample_inputs_foreach(self, device, dtype, N):
    tensors = [make_tensor((N, N), device, dtype) for _ in range(N)]
    return tensors


def get_foreach_method_names(name):
    # get torch inplace reference function
    method_name = "_foreach_" + name
    method_name_inplace = "_foreach_" + name + "_"

    method = getattr(torch, method_name, None)
    method_inplace = getattr(torch, method_name_inplace, None)

    ref = getattr(torch.Tensor, name, None)

    return method, method_inplace, ref

class ForeachUnaryFuncInfo(OpInfo):
    """Early version of a specialized OpInfo for foreach unary functions"""
    def __init__(self,
                 name,
                 dtypes=floating_and_complex_types(),
                 dtypesIfCPU=all_types_and_complex(),
                 dtypesIfCUDA=floating_and_complex_types_and(torch.half),
                 dtypesIfROCM=None,
                 safe_casts_outputs=True,
                 sample_inputs_func=sample_inputs_foreach,
                 **kwargs):
        super(ForeachUnaryFuncInfo, self).__init__("_foreach_" + name,
                                                   dtypes=dtypes,
                                                   dtypesIfCPU=dtypesIfCPU,
                                                   dtypesIfCUDA=dtypesIfCUDA,
                                                   dtypesIfROCM=dtypesIfROCM,
                                                   safe_casts_outputs=safe_casts_outputs,
                                                   sample_inputs_func=sample_inputs_func,
                                                   **kwargs)

        foreach_method, foreach_method_inplace, torch_ref_method = get_foreach_method_names(name)
        self.method_variant = foreach_method
        self.inplace_variant = foreach_method_inplace
        self.ref = torch_ref_method


def sample_inputs_linalg_cholesky_inverse(op_info, device, dtype, requires_grad=False):
    # Generate Cholesky factors of positive-definite (non-singular) Hermitian (symmetric) matrices
    from torch.testing._internal.common_utils import random_hermitian_pd_matrix
    inputs = (
        torch.zeros(0, 0, dtype=dtype, device=device),  # 0x0 matrix
        torch.zeros(0, 2, 2, dtype=dtype, device=device),  # zero batch of matrices
        random_hermitian_pd_matrix(S, dtype=dtype, device=device),  # single matrix
        random_hermitian_pd_matrix(S, 2, dtype=dtype, device=device),  # batch of matrices
    )
    test_cases = (torch.linalg.cholesky(a) for a in inputs)
    out = []
    for a in test_cases:
        a.requires_grad = requires_grad
        out.append(SampleInput(a))
        out.append(SampleInput(a, kwargs=dict(upper=True)))
    return out

def sample_inputs_linalg_lstsq(op_info, device, dtype, requires_grad=False, **kwargs):
    from torch.testing._internal.common_utils import random_well_conditioned_matrix
    out = []
    for batch in ((), (3,), (3, 3)):
        shape = batch + (3, 3)
        # NOTE: inputs are not marked with `requires_grad` since
        # linalg_lstsq is not differentiable
        a = random_well_conditioned_matrix(*shape, dtype=dtype, device=device)
        b = make_tensor(shape, device, dtype, low=None, high=None)
        out.append(SampleInput(a, args=(b,)))
    return out

def sample_inputs_householder_product(op_info, device, dtype, requires_grad, **kwargs):
    """
    This function generates input for torch.linalg.householder_product (torch.orgqr).
    The first argument should be a square matrix or batch of square matrices, the second argument is a vector or batch of vectors.
    Empty, square, rectangular, batched square and batched rectangular input is generated.
    """
    # Each column of the matrix is getting multiplied many times leading to very large values for
    # the Jacobian matrix entries and making the finite-difference result of grad check less accurate.
    # That's why gradcheck with the default range [-9, 9] fails and [-2, 2] is used here.
    samples = (
        SampleInput(make_tensor((S, S), device, dtype, low=-2, high=2, requires_grad=requires_grad),
                    args=(make_tensor((S,), device, dtype, low=-2, high=2, requires_grad=requires_grad),)),

        SampleInput(make_tensor((S + 1, S), device, dtype, low=-2, high=2, requires_grad=requires_grad),
                    args=(make_tensor((S,), device, dtype, low=-2, high=2, requires_grad=requires_grad),)),

        SampleInput(make_tensor((2, 1, S, S), device, dtype, low=-2, high=2, requires_grad=requires_grad),
                    args=(make_tensor((2, 1, S,), device, dtype, low=-2, high=2, requires_grad=requires_grad),)),

        SampleInput(make_tensor((2, 1, S + 1, S), device, dtype, low=-2, high=2, requires_grad=requires_grad),
                    args=(make_tensor((2, 1, S,), device, dtype, low=-2, high=2, requires_grad=requires_grad),)),

        SampleInput(make_tensor((0, 0), device, dtype, low=None, high=None, requires_grad=requires_grad),
                    args=(make_tensor((0,), device, dtype, low=None, high=None, requires_grad=requires_grad),)),

        SampleInput(make_tensor((S, S), device, dtype, low=-2, high=2, requires_grad=requires_grad),
                    args=(make_tensor((0,), device, dtype, low=None, high=None, requires_grad=requires_grad),)),
    )

    return samples

def sample_inputs_ormqr(op_info, device, dtype, requires_grad):
    # create a helper function wrapping `make_tensor`
    make_input = partial(make_tensor, dtype=dtype, device=device, requires_grad=requires_grad)

    def gen_inputs():
        batches = [(), (0, ), (2, ), (2, 1)]
        ns = [5, 2, 0]
        tf = [True, False]
        for batch, (m, n), left, transpose in product(batches, product(ns, ns), tf, tf):
            reflectors = make_input((*batch, m, n))
            tau = make_input((*batch, min(m, n)))
            other_matrix_shape = (m, n) if left else (n, m)
            other = make_input((*batch, *other_matrix_shape))
            kwargs = {"left": left, "transpose": transpose}
            yield SampleInput(reflectors, args=(tau, other,), kwargs=kwargs)

    return tuple(gen_inputs())

def sample_inputs_linalg_cholesky(op_info, device, dtype, requires_grad=False, **kwargs):
    """
    This function generates always positive-definite input for torch.linalg.cholesky using
    random_hermitian_pd_matrix.
    The input is generated as the itertools.product of 'batches' and 'ns'.
    In total this function generates 8 SampleInputs
    'batches' cases include:
        () - single input,
        (0,) - zero batched dimension,
        (2,) - batch of two matrices,
        (1, 1) - 1x1 batch of matrices
    'ns' gives 0x0 and 5x5 matrices.
    Zeros in dimensions are edge cases in the implementation and important to test for in order to avoid unexpected crashes.
    """
    from torch.testing._internal.common_utils import random_hermitian_pd_matrix

    batches = [(), (0, ), (2, ), (1, 1)]
    ns = [5, 0]
    out = []
    for batch, n in product(batches, ns):
        a = random_hermitian_pd_matrix(n, *batch, dtype=dtype, device=device)
        a.requires_grad = requires_grad
        out.append(SampleInput(a))
    return out

def sample_inputs_symeig(op_info, device, dtype, requires_grad=False):
    out = sample_inputs_linalg_invertible(op_info, device, dtype, requires_grad)

    for o in out:
        o.kwargs = {"upper": bool(np.random.choice([True, False])),
                    "eigenvectors": True}
        # A gauge-invariant function
        o.output_process_fn_grad = lambda output: (output[0], abs(output[1]))
    return out

def sample_inputs_linalg_eig(op_info, device, dtype, requires_grad=False):
    """
    This function generates input for torch.linalg.eigh with UPLO="U" or "L" keyword argument.
    """
    def out_fn(output):
        return output[0], abs(output[1])

    samples = sample_inputs_linalg_invertible(op_info, device, dtype, requires_grad)
    for sample in samples:
        sample.output_process_fn_grad = out_fn

    return samples

def sample_inputs_linalg_eigh(op_info, device, dtype, requires_grad=False, **kwargs):
    """
    This function generates input for torch.linalg.eigh/eigvalsh with UPLO="U" or "L" keyword argument.
    """
    def out_fn(output):
        if isinstance(output, tuple):
            # eigh function
            return output[0], abs(output[1])
        else:
            # eigvalsh function
            return output

    samples = sample_inputs_linalg_invertible(op_info, device, dtype, requires_grad)
    for sample in samples:
        sample.kwargs = {"UPLO": np.random.choice(["L", "U"])}
        sample.output_process_fn_grad = out_fn

    return samples


def sample_inputs_linalg_slogdet(op_info, device, dtype, requires_grad=False):
    def out_fn(output):
        return output[1]

    samples = sample_inputs_linalg_invertible(op_info, device, dtype, requires_grad)
    for sample in samples:
        sample.output_process_fn_grad = out_fn

    return samples


def sample_inputs_linalg_pinv_hermitian(op_info, device, dtype, requires_grad=False, **kwargs):
    """
    This function generates input for torch.linalg.pinv with hermitian=True keyword argument.
    """
    out = sample_inputs_linalg_invertible(op_info, device, dtype, requires_grad, **kwargs)
    for o in out:
        o.kwargs = {"hermitian": True}
    return out

def sample_inputs_linalg_solve(op_info, device, dtype, requires_grad=False, vector_rhs_allowed=True, **kwargs):
    """
    This function generates always solvable input for torch.linalg.solve
    Using random_fullrank_matrix_distinct_singular_value gives a non-singular (=invertible, =solvable) matrices 'a'.
    The first input to torch.linalg.solve is generated as the itertools.product of 'batches' and 'ns'.
    The second input is generated as the product of 'batches', 'ns' and 'nrhs'.
    In total this function generates 18 SampleInputs
    'batches' cases include:
        () - single input,
        (0,) - zero batched dimension,
        (2,) - batch of two matrices.
    'ns' gives 0x0 and 5x5 matrices.
    and 'nrhs' controls the number of vectors to solve for:
        () - using 1 as the number of vectors implicitly
        (1,) - same as () but explicit
        (3,) - solve for 3 vectors.
    Zeros in dimensions are edge cases in the implementation and important to test for in order to avoid unexpected crashes.
    'vector_rhs_allowed' controls whether to include nrhs = () to the list of SampleInputs.
    torch.solve / triangular_solve / cholesky_solve (opposed to torch.linalg.solve) do not allow
    1D tensors (vectors) as the right-hand-side.
    Once torch.solve / triangular_solve / cholesky_solve and its testing are removed,
    'vector_rhs_allowed' may be removed here as well.
    """
    from torch.testing._internal.common_utils import random_fullrank_matrix_distinct_singular_value

    batches = [(), (0, ), (2, )]
    ns = [5, 0]
    if vector_rhs_allowed:
        nrhs = [(), (1,), (3,)]
    else:
        nrhs = [(1,), (3,)]
    out = []
    for n, batch, rhs in product(ns, batches, nrhs):
        a = random_fullrank_matrix_distinct_singular_value(n, *batch, dtype=dtype, device=device)
        a.requires_grad = requires_grad
        b = torch.randn(*batch, n, *rhs, dtype=dtype, device=device)
        b.requires_grad = requires_grad
        out.append(SampleInput(a, args=(b,)))
    return out


def sample_inputs_legacy_solve(op_info, device, dtype, requires_grad=False, **kwargs):
    """
    This function generates always solvable input for legacy solve functions
    (the ones that are not in torch.linalg module).
    The difference from sample_inputs_linalg_solve is that here the right-hand-side of A x = b equation
    should have b.ndim >= 2, vectors are not allowed.
    Also the arguments order is swapped.
    """
    out = sample_inputs_linalg_solve(
        op_info, device, dtype, requires_grad=requires_grad, vector_rhs_allowed=False
    )

    # Reverses tensor order
    for sample in out:
        sample.input, sample.args = sample.args[0], (sample.input,)

    return out


def sample_inputs_lu(op_info, device, dtype, requires_grad=False, **kwargs):
    # not needed once OpInfo tests support Iterables
    def generate_samples():
        batch_shapes = ((), (3,), (3, 3))
        for batch_shape, get_infos in product(batch_shapes, (True, False)):
            shape = batch_shape + (S, S)
            input = make_tensor(shape, device, dtype, requires_grad=requires_grad, low=None, high=None)
            yield SampleInput(input, args=(True, get_infos))

    return list(generate_samples())


def sample_inputs_lu_unpack(op_info, device, dtype, requires_grad=False, **kwargs):
    # not needed once OpInfo tests support Iterables
    def generate_samples():
        for lu_sample in sample_inputs_lu(op_info, device, dtype, requires_grad, **kwargs):
            lu_data, pivots = lu_sample.input.lu()
            yield SampleInput(lu_data, args=(pivots,))

            # generate rectangular inputs
            lu_data_shape = lu_data.shape
            batch_shape = lu_data_shape[:-2]
            n = lu_data_shape[-2]

            for shape_inc in ((1, 0), (0, 1)):
                lu_data, pivots = make_tensor(
                    batch_shape + (n + shape_inc[0], n + shape_inc[1]),
                    device, dtype,
                    requires_grad=False,
                    low=None, high=None
                ).lu()
                lu_data.requires_grad_(requires_grad)
                yield SampleInput(lu_data, args=(pivots,))

    return list(generate_samples())


def sample_inputs_roll(op_info, device, dtype, requires_grad=False, **kwargs):
    make_arg = partial(make_tensor, device=device, dtype=dtype, requires_grad=requires_grad)

    args = ((0, 0), (1, 2), (0, 2), (2, 0), (-1, 0), (10000, 1), (2,), ((1, 2, -1), (0, 1, 2)))

    def generator():
        for arg in args:
            yield SampleInput(make_arg((S, S, S)), args=arg)

    return list(generator())


def sample_inputs_rot90(op_info, device, dtype, requires_grad=False, **kwargs):
    make_arg = partial(make_tensor, device=device, dtype=dtype, requires_grad=requires_grad)

    args = ((1, (0, 1),),
            (1, (1, 2),),
            (1, (1, -1),),
            ())

    def generator():
        for arg in args:
            yield SampleInput(make_arg((S, S, S)), args=arg)

    return list(generator())


def sample_inputs_std_var(op_info, device, dtype, requires_grad, **kwargs):
    tensor_nd = make_tensor((S, S, S), device=device, dtype=dtype,
                            low=None, high=None, requires_grad=requires_grad)
    tensor_1d = make_tensor((S,), device=device, dtype=dtype,
                            low=None, high=None, requires_grad=requires_grad)

    return [
        SampleInput(tensor_nd),
        SampleInput(tensor_nd, kwargs=dict(dim=1)),
        SampleInput(tensor_nd, kwargs=dict(dim=1, unbiased=True, keepdim=True)),
        SampleInput(tensor_1d, kwargs=dict(dim=0, unbiased=True, keepdim=True)),
        SampleInput(tensor_1d, kwargs=dict(dim=0, unbiased=False, keepdim=False)),

        SampleInput(tensor_nd, kwargs=dict(dim=(1,), correction=S // 2)),
        SampleInput(tensor_nd, kwargs=dict(dim=None, correction=0, keepdim=True)),
    ]


def _sample_inputs_svd(op_info, device, dtype, requires_grad=False, is_linalg_svd=False):
    """
    This function generates input for torch.svd with distinct singular values so that autograd is always stable.
    Matrices of different size:
        square matrix - S x S size
        tall marix - S x (S-2)
        wide matrix - (S-2) x S
    and batched variants of above are generated.
    Each SampleInput has a function 'output_process_fn_grad' attached to it that is applied on the output of torch.svd
    It is needed for autograd checks, because backward of svd doesn't work for an arbitrary loss function.
    """
    from torch.testing._internal.common_utils import random_fullrank_matrix_distinct_singular_value

    # svd and linalg.svd returns V and V.conj().T, respectively. So we need to slice
    # along different dimensions when needed (this is used by
    # test_cases2:wide_all and wide_all_batched below)
    if is_linalg_svd:
        def slice_V(v):
            return v[..., :(S - 2), :]

        def uv_loss(usv):
            u00 = usv[0][0, 0]
            v00_conj = usv[2][0, 0]
            return u00 * v00_conj
    else:
        def slice_V(v):
            return v[..., :, :(S - 2)]

        def uv_loss(usv):
            u00 = usv[0][0, 0]
            v00_conj = usv[2][0, 0].conj()
            return u00 * v00_conj

    test_cases1 = (  # some=True (default)
        # loss functions for complex-valued svd have to be "gauge invariant",
        # i.e. loss functions shouldn't change when sigh of the singular vectors change.
        # the simplest choice to satisfy this requirement is to apply 'abs'.
        (random_fullrank_matrix_distinct_singular_value(S, dtype=dtype).to(device),
            lambda usv: usv[1]),  # 'check_grad_s'
        (random_fullrank_matrix_distinct_singular_value(S, dtype=dtype).to(device),
            lambda usv: abs(usv[0])),  # 'check_grad_u'
        (random_fullrank_matrix_distinct_singular_value(S, dtype=dtype).to(device),
            lambda usv: abs(usv[2])),  # 'check_grad_v'
        # this test is important as it checks the additional term that is non-zero only for complex-valued inputs
        # and when the loss function depends both on 'u' and 'v'
        (random_fullrank_matrix_distinct_singular_value(S, dtype=dtype).to(device),
            uv_loss),  # 'check_grad_uv'
        (random_fullrank_matrix_distinct_singular_value(S, dtype=dtype).to(device)[:(S - 2)],
            lambda usv: (abs(usv[0]), usv[1], abs(usv[2][..., :, :(S - 2)]))),  # 'wide'
        (random_fullrank_matrix_distinct_singular_value(S, dtype=dtype).to(device)[:, :(S - 2)],
            lambda usv: (abs(usv[0]), usv[1], abs(usv[2]))),  # 'tall'
        (random_fullrank_matrix_distinct_singular_value(S, 2, dtype=dtype).to(device),
            lambda usv: (abs(usv[0]), usv[1], abs(usv[2]))),  # 'batched'
        (random_fullrank_matrix_distinct_singular_value(S, 2, dtype=dtype).to(device)[..., :(S - 2), :],
            lambda usv: (abs(usv[0]), usv[1], abs(usv[2]))),  # 'wide_batched'
        (random_fullrank_matrix_distinct_singular_value(S, 2, dtype=dtype).to(device)[..., :, :(S - 2)],
            lambda usv: (abs(usv[0]), usv[1], abs(usv[2]))),  # 'tall_batched'
    )
    test_cases2 = (  # some=False
        (random_fullrank_matrix_distinct_singular_value(S, dtype=dtype).to(device)[:(S - 2)],
            lambda usv: (abs(usv[0]), usv[1], abs(slice_V(usv[2])))),  # 'wide_all'
        (random_fullrank_matrix_distinct_singular_value(S, dtype=dtype).to(device)[:, :(S - 2)],
            lambda usv: (abs(usv[0][:, :(S - 2)]), usv[1], abs(usv[2]))),  # 'tall_all'
        (random_fullrank_matrix_distinct_singular_value(S, 2, dtype=dtype).to(device)[..., :(S - 2), :],
            lambda usv: (abs(usv[0]), usv[1], abs(slice_V(usv[2])))),  # 'wide_all_batched'
        (random_fullrank_matrix_distinct_singular_value(S, 2, dtype=dtype).to(device)[..., :, :(S - 2)],
            lambda usv: (abs(usv[0][..., :, :(S - 2)]), usv[1], abs(usv[2]))),  # 'tall_all_batched'
    )

    out = []
    for a, out_fn in test_cases1:
        a.requires_grad = requires_grad
        if is_linalg_svd:
            kwargs = {'full_matrices': False}
        else:
            kwargs = {'some': True}
        out.append(SampleInput(a, kwargs=kwargs, output_process_fn_grad=out_fn))

    for a, out_fn in test_cases2:
        a.requires_grad = requires_grad
        if is_linalg_svd:
            kwargs = {'full_matrices': True}
        else:
            kwargs = {'some': False}
        out.append(SampleInput(a, kwargs=kwargs, output_process_fn_grad=out_fn))

    return out


def sample_inputs_permute(op_info, device, dtype, requires_grad, **kwargs):
    make_arg = partial(make_tensor, device=device, dtype=dtype, requires_grad=requires_grad)

    cases = [((1, 2, 3, 4), (0, 2, 3, 1)),
             ((1, 2, 3, 4), (0, -2, -1, 1)),
             ((), ()),
             ((1, 2, 3, 4), (2, 1, 3, 0))]

    def generator():
        for shape, args in cases:
            yield SampleInput(make_arg(shape), args=(args,))

    return list(generator())


# Based on erstwhile method_tests tests & some tensor_op_tests for pow
def sample_inputs_pow(op_info, device, dtype, requires_grad, **kwargs):
    samples = []

    if dtype in [torch.float16, torch.bfloat16, torch.float32, torch.float64]:
        test_cases = (
            ((2, 2), 0, 5, 1e-3, requires_grad, (2, 2), 0, 1, 0.1, requires_grad, False),
            ((2, 2), 0, 5, 1e-3, requires_grad, (1,), 0, 1, 0.1, requires_grad, False),
            ((), 1e-3, 1e-3 + 1, 0, True, (), 0.1, 1.1, 0, False, False),
            ((2, 2), 0, 5, 1e-3, requires_grad, (), 0.1, 1.1, 1, False, False),
        )
        tests_require_resizing = (
            ((1,), 0, 5, 1e-3, requires_grad, (2, 2), 0, 1, 0.1, requires_grad, True),
            ((2, 1, 2), 0, 5, 1e-3, requires_grad, (1, 2, 1), 0, 1, 0.1, requires_grad, True),
            ((), 1e-3, 1e-3 + 1, 0, True, (1, S, 1), 0, 1, 0.1, requires_grad, True),
        )
        cases = test_cases + tests_require_resizing
        samples = list(SampleInput(make_tensor(shape_b, low=low_b, high=high_b,
                                               requires_grad=b_grad, device=device,
                                               dtype=dtype) + additive_b,
                                   args=(make_tensor(shape_e, low=low_e, high=high_e,
                                                     requires_grad=e_grad, device=device,
                                                     dtype=dtype) + additive_e,),
                                   broadcasts_input=broadcasts_input)
                       for shape_b, low_b, high_b, additive_b, b_grad, shape_e, low_e,
                       high_e, additive_e, e_grad, broadcasts_input in cases)
        tensor_scalar_inputs = (
            ((2, 2), 0, 5, 1e-3, requires_grad, (3.14,)),
            ((), 1e-3, 1e-3 + 1, 0, True, (3.14,))
        )
        more_samples = list(SampleInput(make_tensor(shape, dtype=dtype, device=device,
                                                    high=high, low=low,
                                                    requires_grad=b_grad) + additive,
                                        args=exp)
                            for shape, low, high, additive, b_grad, exp in tensor_scalar_inputs)
        samples = [*samples, *more_samples]
    elif dtype in [torch.complex64, torch.complex128]:
        args_tuple = (
            ((2, 2), 0, 5, requires_grad, (3.14,)),
            ((), 0, 1, True, (3.14,)),
            ((), 0, 1, True, (3.14j,))
        )
        samples = list(SampleInput(make_tensor(shape, dtype=dtype, device=device,
                                               high=high, low=low,
                                               requires_grad=b_grad) + 1e-3 * (1 + 1j),
                                   args=arg)
                       for shape, low, high, b_grad, arg in args_tuple)
    elif dtype == torch.bool:
        arg_tuple = (0, 1, 1., 2.3)
        samples = list(SampleInput(make_tensor((2, 2), device=device, dtype=dtype,
                                               requires_grad=requires_grad),
                                   args=(arg,))
                       for arg in arg_tuple)
        dtypes_list = [torch.float64, torch.float32, torch.int64, torch.int32]
        more_samples = list(SampleInput(make_tensor((2, 2), device, dtype=torch.bool,
                                                    requires_grad=requires_grad),
                                        args=(make_tensor((2, 2), device, dtype=dtype,
                                                          requires_grad=requires_grad),))
                            for dtype in dtypes_list)
        samples = [*samples, *more_samples]
        samples.append(SampleInput(make_tensor((2, 2, 2), device, dtype=torch.bool,
                                               requires_grad=requires_grad),
                                   args=(make_tensor((2, 1), device, dtype=torch.float64,
                                                     requires_grad=requires_grad),)))
    else:
        exp_tuple = (1, 2, 3)
        samples = list(SampleInput(make_tensor((2, 2), device, dtype,
                                               requires_grad=requires_grad),
                                   args=(arg,))
                       for arg in exp_tuple)
        samples.append(SampleInput(make_tensor((2, 2), device, dtype,
                                               requires_grad=requires_grad),
                                   args=(make_tensor((2, 2), device, dtype,
                                                     requires_grad=requires_grad),)))
    return tuple(samples)

def sample_inputs_svd(op_info, device, dtype, requires_grad=False, **kwargs):
    return _sample_inputs_svd(op_info, device, dtype, requires_grad, is_linalg_svd=False)

def sample_inputs_linalg_svd(op_info, device, dtype, requires_grad=False, **kwargs):
    return _sample_inputs_svd(op_info, device, dtype, requires_grad, is_linalg_svd=True)

def sample_inputs_linalg_svdvals(op_info, device, dtype, requires_grad=False, **kwargs):
    batches = [(), (0, ), (2, ), (1, 1)]
    ns = [5, 2, 0]
    samples = []
    for batch, (m, n) in product(batches, product(ns, ns)):
        a = make_tensor((*batch, m, n), device, dtype, low=None, high=None, requires_grad=requires_grad)
        samples.append(SampleInput(a))
    return samples

def sample_inputs_hardshrink_hardtanh(op_info, device, dtype, requires_grad=False, **kwargs):
    N = 10
    tensors = [SampleInput(make_tensor((N, N), device=device, dtype=dtype,
               requires_grad=requires_grad)) for _ in range(1, N)]
    return tensors

def sample_inputs_eig(op_info, device, dtype, requires_grad=False, **kwargs):
    eigvecs = make_tensor((S, S), device=device, dtype=dtype,
                          low=None, high=None)
    eigvals = make_tensor((S,), device=device, dtype=dtype,
                          low=None, high=None)
    # we produce only diagonazible inputs which do not have
    # complex eigenvalues for real inputs, as there is no
    # backward implementation for real inputs with complex
    # eigenvalues yet.
    input = (eigvecs * eigvals.unsqueeze(-2)) @ eigvecs.inverse()
    input.requires_grad_(requires_grad)

    def process_output(eigpair):
        eigvals, eigvecs = eigpair
        if dtype.is_complex:
            # eig produces eigenvectors which are normalized to 1 norm.
            # Note that if v is an eigenvector, so is v * e^{i \phi},
            # and |v| = |v * e^{i \phi}| = 1.
            # This, however, makes the eigenvector backward computation process
            # rather unstable unless the objective function is gauge-invariant,
            # that is if f(z) == f(|z|), for example.
            # Hence for complex inputs we ignore the phases and return only
            # the absolute values.
            return eigvals, eigvecs.abs()
        else:
            return eigvals, eigvecs

    return [
        SampleInput(
            input,
            kwargs=dict(eigenvectors=True),
            output_process_fn_grad=process_output
        ),
    ]


def sample_inputs_einsum(op_info, device, dtype, requires_grad=False, **kwargs):
    x = make_tensor((3,), device, dtype, requires_grad=requires_grad)
    y = make_tensor((4,), device, dtype, requires_grad=requires_grad)
    A = make_tensor((2, 3,), device, dtype, requires_grad=requires_grad, noncontiguous=True)
    B = make_tensor((1, 3,), device, dtype, requires_grad=requires_grad)
    C = make_tensor((1, 2, 3,), device, dtype, requires_grad=requires_grad)
    D = make_tensor((1, 3, 4,), device, dtype, requires_grad=requires_grad, noncontiguous=True)
    E = make_tensor((4, 4,), device, dtype, requires_grad=requires_grad)
    H = make_tensor((3, 3,), device, dtype, requires_grad=requires_grad, noncontiguous=True)
    I = make_tensor((1, 3, 1,), device, dtype, requires_grad=requires_grad)

    inputs = []

    # Vector operations
    inputs.append(SampleInput([x], args=('i->',)))                      # sum
    inputs.append(SampleInput([x, y], args=('i,j->ij',)))               # outer

    # Matrix operations
    inputs.append(SampleInput([A], args=("ij->i",)))                    # col sum
    inputs.append(SampleInput([A, B], args=("ij,kj->ik",)))             # matmul
    inputs.append(SampleInput([A, E], args=("ij,Ab->ijAb",)))           # matrix outer product

    # Tensor operations
    inputs.append(SampleInput([C, D], args=("aij,ajk->aik",)))          # batch matmul
    inputs.append(SampleInput([D, E], args=("aij,jk->aik",)))           # tensor matrix contraction
    inputs.append(SampleInput([C, B], args=("ijk,ik->j",)))             # non contiguous

    # Test diagonals
    inputs.append(SampleInput([I], args=('iji->j',)))                   # non-contiguous trace

    # Test ellipsis
    inputs.append(SampleInput([H], args=("i...->...",)))
    inputs.append(SampleInput([C, x], args=('...ik, ...j -> ij',)))

    return inputs


def sample_inputs_linalg_qr(op_info, device, dtype, requires_grad=False, **kwargs):
    """
    This function generates input for torch.linalg.qr
    The input is generated as the itertools.product of 'batches' and 'ns'.
    """
    batches = [(), (0,), (2, ), (1, 1)]
    ns = [5, 2, 0]
    out = []
    for batch, (m, n) in product(batches, product(ns, ns)):
        a = torch.randn(*batch, m, n, dtype=dtype, device=device, requires_grad=requires_grad)
        out.append(SampleInput(a))
    return out

def sample_inputs_geqrf(op_info, device, dtype, requires_grad=False):
    batches = [(), (0, ), (2, ), (1, 1)]
    ns = [5, 2, 0]
    samples = []
    for batch, (m, n) in product(batches, product(ns, ns)):
        # TODO: CUDA path doesn't work with batched or empty inputs
        if torch.device(device).type == 'cuda' and (batch != () or m == 0 or n == 0):
            continue
        a = make_tensor((*batch, m, n), device, dtype, low=None, high=None, requires_grad=requires_grad)
        samples.append(SampleInput(a))
    return samples

def sample_inputs_flip(op_info, device, dtype, requires_grad, **kwargs):
    tensors = (
        make_tensor((S, M, S), device, dtype, low=None, high=None, requires_grad=requires_grad),
        make_tensor((S, 0, M), device, dtype, low=None, high=None, requires_grad=requires_grad)
    )

    dims = ((0, 1, 2), (0,), (0, 2), (-1,), ())

    samples = [SampleInput(tensor, kwargs={'dims': dim}) for tensor, dim in product(tensors, dims)]

    return samples

def sample_inputs_fliplr_flipud(op_info, device, dtype, requires_grad, **kwargs):
    tensors = (
        make_tensor((S, M, S), device, dtype, low=None, high=None, requires_grad=requires_grad),
        make_tensor((S, 0, M), device, dtype, low=None, high=None, requires_grad=requires_grad)
    )
    return [SampleInput(tensor) for tensor in tensors]

# TODO: clamp shares tensors among its sample inputs --- we should prohibit this!
def sample_inputs_clamp(op_info, device, dtype, requires_grad, **kwargs):
    x = make_tensor((S, M, S), device, dtype, low=None, high=None, requires_grad=requires_grad)
    lb = make_tensor((S, M, S), device, dtype, low=None, high=None, requires_grad=requires_grad)
    ub = make_tensor((S, M, S), device, dtype, low=None, high=None, requires_grad=requires_grad)

    def detach(tensor):
        return tensor.clone().detach_().requires_grad_(requires_grad)

    return [
        SampleInput(detach(x), args=(lb, ub)),
        SampleInput(detach(x), args=(detach(lb[0]), detach(ub[0]))),
        SampleInput(detach(x), args=(detach(lb[:, :1]),)),
    ]

def sample_inputs_clamp_scalar(op_info, device, dtype, requires_grad):
    tensors = (
        make_tensor((2, 3, 2), device, dtype, low=None, high=None, requires_grad=requires_grad),
        make_tensor((2, 0, 3), device, dtype, low=None, high=None, requires_grad=requires_grad),
    )
    if dtype is torch.uint8:
        min_max_vals = ((2, 5), (3, 7))
    else:
        min_max_vals = ((0, 1), (-1, 1))
    output = [SampleInput(tensor, args=vals) for tensor, vals in product(tensors, min_max_vals)]
    output += [SampleInput(tensors[0], args=(0.5, None)), SampleInput(tensors[0], args=(None, 0.5))]
    empty_tensor = make_tensor((), device=device, dtype=dtype, low=None, high=None, requires_grad=requires_grad)
    output += [SampleInput(empty_tensor, args=(0.0, 1.0)), ]
    return output

def sample_kwargs_clamp_scalar(device, dtype, input):
    if dtype is torch.uint8:
        min_val, max_val = (random.randint(1, 3), random.randint(4, 8))
    elif dtype.is_floating_point:
        min_val, max_val = (random.uniform(-8, 0), random.uniform(1, 8))  # type: ignore[assignment]
    else:
        min_val, max_val = (random.randint(-8, 0), random.randint(1, 8))
    return {'min': min_val, 'max': max_val}, {'a_min': min_val, 'a_max': max_val}

def sample_inputs_cumprod(op_info, device, dtype, requires_grad, **kwargs):
    def make_arg(shape):
        # shrink values to be in the interval [-1, +1] for better precision in gradgradcheck
        return make_tensor(shape, device, dtype, low=-1, high=+1, requires_grad=requires_grad)

    def prod_zeros(dim_select):
        assert len(dim_select) == 2
        result = make_arg(3 * (S,))
        with torch.no_grad():
            result.narrow(dim_select[0], 0, 1).narrow(dim_select[1], 1, 1).zero_()
            result.narrow(dim_select[0], 2, 1).narrow(dim_select[1], 3, 1).zero_()
            result.narrow(dim_select[0], 4, 1).narrow(dim_select[1], 3, 1).zero_()
        return result

    # will not be needed once OpInfo tests suport Iterables
    def sample_generator():
        for dim in range(3):
            yield SampleInput(make_arg((S, S, S)), args=(dim,))
        # Scalar tensors and empty tensor
        for size in [(), (1,), (0,)]:
            yield SampleInput(make_arg(size), args=(0,))

        yield SampleInput(prod_zeros([0, 1]), args=(1,))
        yield SampleInput(prod_zeros([0, 2]), args=(1,))
        yield SampleInput(prod_zeros([1, 2]), args=(1,))

        # test dtype kwarg
        yield SampleInput(prod_zeros([1, 2]), args=(1,), kwargs={'dtype': dtype})

    return list(sample_generator())

def sample_inputs_view_as_complex(op_info, device, dtype, requires_grad, **kwargs):
    return [SampleInput(make_tensor((S, 2), device, dtype, requires_grad=requires_grad),)]

def sample_inputs_view_as_real(op_info, device, dtype, requires_grad, **kwargs):
    tensors = (
        make_tensor((S, S), device, dtype, requires_grad=requires_grad),
        make_tensor((), device, dtype, requires_grad=requires_grad)
    )
    return [SampleInput(tensor) for tensor in tensors]

def sample_inputs_copysign(op_info, device, dtype, requires_grad, **kwargs):
    def _make_tensor(*shape, low=None, high=None):
        return make_tensor(shape, device, dtype, low=low, high=high, requires_grad=requires_grad)

    cases = [
        # no broadcast
        ((S, S, S), (S, S, S), False),
        # broadcast rhs
        ((S, S, S), (S, S), False),

        # scalar
        ((S, S), 3.14, False),
        # scalar positive zero
        ((S, S), 0.0, False),
        # scalar negative zero
        ((S, S), -0.0, False),
    ]

    # broadcast lhs
    cases.append(((S, S), (S, S, S), True))
    # broadcast all
    cases.append(((S, 1, S), (M, S), True))

    def generator():
        for input_shape, arg_val, broadcasts_input in cases:
            if isinstance(arg_val, tuple):
                arg = _make_tensor(*arg_val)
            else:
                # arg_val is scalar
                arg = arg_val

            yield SampleInput(_make_tensor(*input_shape), args=(arg, ), broadcasts_input=broadcasts_input)

    return list(generator())

def sample_inputs_prod(op_info, device, dtype, requires_grad):
    def make_arg(shape):
        # shrink values to be in the interval [-1, +1] for better precision in gradgradcheck
        return make_tensor(shape, device, dtype, low=-1, high=+1, requires_grad=requires_grad)

    def prod_single_zero():
        result = make_arg(2 * (S,))
        with torch.no_grad():
            result[0, 1] = 0
        return result

    # will not be needed once OpInfo tests support Iterables
    def sample_generator():
        for sample in sample_inputs_cumprod(op_info, device, dtype, requires_grad):
            yield SampleInput(sample.input)  # only Tensor, ignore other inputs
            yield sample
            sample.kwargs['keepdim'] = True
            yield sample
        yield SampleInput(prod_single_zero())
        yield SampleInput(make_arg((3, 3, 3)), args=(1,))
        yield SampleInput(make_arg((3, 3, 3)), args=(1,), kwargs={'keepdim': True})

        # test zero scalar tensor
        zero = make_arg(())
        with torch.no_grad():
            zero.zero_()
        yield SampleInput(zero)
        yield SampleInput(zero, args=(0,))
        yield SampleInput(zero, args=(0,), kwargs={'keepdim': True})

    return list(sample_generator())

def sample_inputs_diag(op_info, device, dtype, requires_grad, **kwargs):
    vec_sample = SampleInput(make_tensor((M, ), device, dtype, low=None, high=None, requires_grad=requires_grad))

    tensors = (
        make_tensor((M, M), device, dtype, low=None, high=None, requires_grad=requires_grad),
        make_tensor((3, 5), device, dtype, low=None, high=None, requires_grad=requires_grad),
        make_tensor((5, 3), device, dtype, low=None, high=None, requires_grad=requires_grad),
    )

    args = ((), (2,), (-2,), (1,), (2,))

    samples = []
    for tensor, arg in product(tensors, args):
        samples.append(SampleInput(tensor, args=arg))

    return samples + [vec_sample]

def sample_inputs_logit(op_info, device, dtype, requires_grad, **kwargs):
    low, high = op_info.domain

    # Note: Operator is very sensitive at points near the
    # start and end of domain and leads to NaN for float16
    # if domain_eps is 1e-5.
    domain_eps = op_info._domain_eps if dtype != torch.float16 else 3e-2

    low = low + domain_eps
    high = high - domain_eps

    samples = (
        SampleInput(make_tensor((S, S, S), device, dtype, low=low, high=high, requires_grad=requires_grad)),
        SampleInput(make_tensor((S, S, S), device, dtype, low=low,
                                high=high, requires_grad=requires_grad), args=(0.2,)),
        SampleInput(make_tensor((), device, dtype, low=low, high=high, requires_grad=requires_grad)),
        SampleInput(make_tensor((), device, dtype, low=low,
                                high=high, requires_grad=requires_grad), args=(0.2,)),
    )

    return samples

def sample_inputs_floor_divide(op_info, device, dtype, requires_grad, **kwargs):
    lhs = make_tensor((S, S, S), device, dtype, low=None, high=None, requires_grad=requires_grad)
    rhs = make_tensor((S, S, S), device, dtype, low=None, high=None, requires_grad=requires_grad)
    # Avoid integer divide by 0
    if not (dtype.is_floating_point or dtype.is_complex):
        rhs[rhs == 0] = 1

    return [
        SampleInput(lhs, args=(rhs,)),
        SampleInput(lhs, args=(rhs[0],)),
        SampleInput(lhs, args=(3.14,)),
    ]


def sample_inputs_masked_scatter(op_info, device, dtype, requires_grad, **kwargs):
    make_arg = partial(make_tensor, device=device, dtype=dtype, requires_grad=requires_grad)

    def samples_generator():
        yield SampleInput(make_arg((S, S)), args=(torch.randn(S, S, device=device) > 0, make_arg((S, S))))
        yield SampleInput(make_arg((S, S)), args=(torch.randn((S,), device=device) > 0, make_arg((S, S))))
        yield SampleInput(make_arg((S, S)), args=(bernoulli_scalar().to(device), make_arg((S, S))))
        yield SampleInput(make_arg((S,)),
                          args=(torch.randn(S, S, device=device) > 0, make_arg((S, S))),
                          broadcasts_input=True)

    samples = tuple(samples_generator())
    return samples


def sample_inputs_masked_fill(op_info, device, dtype, requires_grad, **kwargs):
    make_arg = partial(make_tensor, device=device, dtype=dtype, requires_grad=requires_grad)

    def sample_generator():
        yield SampleInput(make_arg((S, S)), args=(torch.randn(S, S, device=device) > 0, 10))
        yield SampleInput(make_arg((S, S)), args=(torch.randn(S, S, device=device) > 0, make_arg(())))
        yield SampleInput(make_arg((S, S)), args=(torch.randn(S, device=device) > 0, 10))
        yield SampleInput(make_arg(()), args=(torch.randn((), device=device) > 0, 10))
        yield SampleInput(make_arg(()), args=(torch.randn((), device=device) > 0, make_arg(())))
        yield SampleInput(make_arg((S, S)), args=(torch.randn((), device=device) > 0, 10))

        yield SampleInput(make_arg((S,)),
                          args=(torch.randn(S, S, device=device) > 0, make_arg(())),
                          broadcasts_input=True)
        yield SampleInput(make_arg((S,)),
                          args=(torch.randn(S, S, device=device) > 0, 10),
                          broadcasts_input=True)

    samples = tuple(sample_generator())
    return samples

def sample_inputs_masked_select(op_info, device, dtype, requires_grad, **kwargs):
    samples = (
        SampleInput(make_tensor((M, M), device, dtype, low=None, high=None, requires_grad=requires_grad),
                    args=(torch.randn(M, M, device=device) > 0,)),

        SampleInput(make_tensor((M, M), device, dtype, low=None, high=None, requires_grad=requires_grad),
                    args=(torch.randn((M,), device=device) > 0,)),

        SampleInput(make_tensor((M,), device, dtype, low=None, high=None, requires_grad=requires_grad),
                    args=(torch.randn((M, M), device=device) > 0,)),

        SampleInput(make_tensor((M, 1, M), device, dtype, low=None, high=None, requires_grad=requires_grad),
                    args=(torch.randn((M, M), device=device) > 0,)),

        SampleInput(make_tensor((), device, dtype, low=None, high=None, requires_grad=requires_grad),
                    args=(torch.tensor(1, device=device, dtype=torch.bool),)),

        SampleInput(make_tensor((M, M), device, dtype, low=None, high=None, requires_grad=requires_grad),
                    args=(torch.tensor(1, device=device, dtype=torch.bool),)),

        SampleInput(make_tensor((), device, dtype, low=None, high=None, requires_grad=requires_grad),
                    args=(torch.randn((M, M), device=device) > 0,)),
    )

    return samples

def sample_inputs_matrix_exp(op_info, device, dtype, requires_grad, **kwargs):
    samples = (
        SampleInput(make_tensor((S, S), device, dtype, requires_grad=requires_grad)),
        SampleInput(make_tensor((S, S, S), device, dtype, requires_grad=requires_grad)),
    )

    return samples

def sample_inputs_matmul(op_info, device, dtype, requires_grad):
    test_cases = (((L,), (L,)),
                  ((S, M), (M,)),
                  ((M,), (M, S)),
                  ((S, M), (M, S)),
                  ((S, S, M), (M,)),
                  ((S, S, M), (M, S)),
                  ((M,), (S, M, S)),
                  ((S, M), (S, M, S)),
                  ((S, S, M, M), (S, S, M, S)),
                  ((S, S, M, M), (M,)),
                  ((M,), (S, S, M, S)))
    sample_inputs = []
    for lhs_shape, rhs_shape in test_cases:
        lhs = make_tensor(lhs_shape, device, dtype, low=None, high=None, requires_grad=requires_grad)
        rhs = make_tensor(rhs_shape, device, dtype, low=None, high=None, requires_grad=requires_grad)
        if op_info.name == 'matmul':
            sample_inputs.append(SampleInput(lhs, args=(rhs,)))
        elif op_info.name == '__rmatmul__':
            sample_inputs.append(SampleInput(rhs, args=(lhs,)))
        else:
            raise RuntimeError("`op_info.name` must be 'matmul' or '__rmatmul__'")
    return tuple(sample_inputs)


def sample_inputs_polar(op_info, device, dtype, requires_grad, **kwargs):
    def _make_tensor_helper(shape, low=None, high=None):
        return make_tensor(shape, device, dtype, low=low, high=high, requires_grad=requires_grad)

    samples = (
        SampleInput(_make_tensor_helper((S, S), low=0), args=(_make_tensor_helper((S, S)),)),
        SampleInput(_make_tensor_helper((), low=0), args=(_make_tensor_helper(()),)),
    )

    return samples

def sample_inputs_complex(op_info, device, dtype, requires_grad, **kwargs):
    def _make_tensor_helper(shape):
        return make_tensor(shape, device, dtype, requires_grad=requires_grad)

    samples = (
        SampleInput(_make_tensor_helper((S, S)), args=(_make_tensor_helper((S, S)),)),
        SampleInput(_make_tensor_helper(()), args=(_make_tensor_helper(()),)),
    )

    return samples


def sample_inputs_polygamma(op_info, device, dtype, requires_grad, **kwargs):
    make_arg = partial(make_tensor, device=device, dtype=dtype, requires_grad=requires_grad)
    tensor_shapes = ((S, S), ())
    ns = (1, 2, 3, 4, 5)

    def generator():
        for shape, n in product(tensor_shapes, ns):
            yield SampleInput(make_arg(shape), args=(n,))

    return list(generator())


def sample_inputs_mvlgamma(op_info, device, dtype, requires_grad, **kwargs):
    make_arg = partial(make_tensor, device=device, dtype=dtype, requires_grad=requires_grad)
    tensor_shapes = ((S, S), ())
    ns = (1, 2, 3, 4, 5)

    # Since the accepted lower bound for input
    # to mvlgamma depends on `p` argument,
    # the following function computes the lower bound
    # which we pass to `make_tensor`.
    def compute_min_val(p):
        return (p - 1.) / 2

    def generator():
        for shape, n in product(tensor_shapes, ns):
            min_val = compute_min_val(n)
            yield SampleInput(make_arg(shape, low=min_val), args=(n,))

    return list(generator())


# Since `mvlgamma` has multiple entries,
# there are multiple common skips for the additional
# entries. Following function is a helper to that end.
def skips_mvlgamma(skip_redundant=False):
    skips = (
        # outside domain values are hard error for mvlgamma op.
        SkipInfo('TestUnaryUfuncs', 'test_float_domains'),
    )
    if not skip_redundant:
        # Redundant tests
        skips = skips + (  # type: ignore[assignment]
            SkipInfo('TestGradients'),
            SkipInfo('TestOpInfo'),
            SkipInfo('TestCommon'),
        )
    return skips


# To test reference numerics against multiple values of argument `p`,
# we make multiple OpInfo entries with each entry corresponding to different value of p.
# We run the op tests from test_ops.py only for `p=1` to avoid redundancy in testing.
# Class `MvlGammaInfo` already contains the basic information related to the operator,
# it only takes arguments like `domain`, `skips` and `sample_kwargs`, which
# differ between the entries.
class MvlGammaInfo(UnaryUfuncInfo):
    def __init__(self, variant_test_name, domain, skips, sample_kwargs):
        super(MvlGammaInfo, self).__init__(
            'mvlgamma',
            ref=reference_mvlgamma if TEST_SCIPY else _NOTHING,
            variant_test_name=variant_test_name,
            domain=domain,
            decorators=(precisionOverride({torch.float16: 5e-2}),),
            dtypes=floating_types(),
            dtypesIfCUDA=floating_types_and(torch.half),
            sample_inputs_func=sample_inputs_mvlgamma,
            supports_out=False,
            skips=skips,
            sample_kwargs=sample_kwargs)


def sample_inputs_entr(op_info, device, dtype, requires_grad, **kwargs):
    low, _ = op_info.domain

    if requires_grad:
        low = 0 + op_info._domain_eps

    return (SampleInput(make_tensor((L,), device, dtype,
                                    low=low,
                                    requires_grad=requires_grad)),
            SampleInput(make_tensor((), device, dtype,
                                    low=low,
                                    requires_grad=requires_grad)))

def sample_inputs_rsub(op_info, device, dtype, requires_grad, variant='tensor', **kwargs):
    def _make_tensor_helper(shape, low=None, high=None):
        return make_tensor(shape, device, dtype, low=low, high=high, requires_grad=requires_grad)

    def _samples_with_alpha_helper(args, alphas, filter_fn=lambda arg_alpha: True):
        filtered_product = filter(filter_fn, product(args, alphas))  # type: ignore[var-annotated]
        return (SampleInput(input, args=(arg,), kwargs=dict(alpha=alpha))
                for (input, arg), alpha in filtered_product)

    int_alpha, float_alpha, complex_alpha = 2, 0.1, 1 + 0.6j

    if variant == 'tensor':
        samples = (
            SampleInput(_make_tensor_helper((S, S)), args=(_make_tensor_helper((S, S)),)),
            SampleInput(_make_tensor_helper((S, S)), args=(_make_tensor_helper((S,)),)),
            SampleInput(_make_tensor_helper((S,)), args=(_make_tensor_helper((S, S)),)),
            SampleInput(_make_tensor_helper(()), args=(_make_tensor_helper(()),)),
            SampleInput(_make_tensor_helper(()), args=(_make_tensor_helper((S,)),)),
            SampleInput(_make_tensor_helper((S,)), args=(_make_tensor_helper(()),)),
        )

        if dtype.is_complex:
            alphas = [int_alpha, float_alpha, complex_alpha]
        elif dtype.is_floating_point:
            alphas = [int_alpha, float_alpha]
        else:
            alphas = [int_alpha]

        args = ((_make_tensor_helper((S, S)), _make_tensor_helper((S, S))),
                (_make_tensor_helper((S, S)), _make_tensor_helper((S,))),
                (_make_tensor_helper(()), _make_tensor_helper(())))
        samples += tuple(_samples_with_alpha_helper(args, alphas))  # type: ignore[assignment]
    elif variant == 'scalar':
        # Scalar Other
        samples = (SampleInput(_make_tensor_helper((S, S)), args=(0.5,)),
                   SampleInput(_make_tensor_helper(()), args=(0.5,)),
                   SampleInput(_make_tensor_helper((S, S)), args=(1.5j,)),
                   SampleInput(_make_tensor_helper(()), args=(1.5j,)),
                   SampleInput(_make_tensor_helper((S, S)), args=(0.4 + 1.2j,)),
                   SampleInput(_make_tensor_helper(()), args=(1.2 + 1.76j,)))

        scalar_args = [(_make_tensor_helper((S, S)), 0.5), (_make_tensor_helper(()), 0.5),
                       (_make_tensor_helper((S, S)), 2.7j), (_make_tensor_helper(()), 2.7j),
                       (_make_tensor_helper((S, S)), 1 - 2.7j), (_make_tensor_helper(()), 1 + 2.7j)]

        alphas = [int_alpha, float_alpha, complex_alpha]

        def filter_fn(arg_alpha):
            arg, alpha = arg_alpha
            if isinstance(alpha, complex):
                if dtype.is_complex or isinstance(arg[1], complex):
                    return True
                else:
                    # complex alpha is valid only if either `self` or `other` is complex
                    return False

            # Non-Complex Alpha
            return True

        # Samples with alpha (scalar version) covers the following cases
        # self    | other   | alpha
        # -----------------------------------------
        # real    | real    | real (int and float)
        # real    | complex | real and complex
        # complex | real    | real and complex
        # complex | complex | real and complex
        #
        # It does not cover
        # real    | real    | complex
        # x = torch.randn(2, requires_grad=True, dtype=torch.float64)
        # torch.rsub(x, 1, alpha=1. + 1.6j)
        # RuntimeError: value cannot be converted to type double without overflow: (-1,-1.6)

        samples += tuple(_samples_with_alpha_helper(scalar_args, alphas, filter_fn=filter_fn))  # type: ignore[assignment]
    else:
        raise Exception("Invalid variant!")

    return samples

def sample_inputs_cumulative_ops(op_info, device, dtype, requires_grad, supports_dtype_kwargs=True, **kwargs):
    def _make_tensor_helper(shape, low=None, high=None):
        return make_tensor(shape, device, dtype, low=low, high=high, requires_grad=requires_grad)

    samples = [
        SampleInput(_make_tensor_helper((S, S, S)), args=(0,)),
        SampleInput(_make_tensor_helper((S, S, S)), args=(1,)),
        SampleInput(_make_tensor_helper(()), args=(0,)),
    ]

    if supports_dtype_kwargs:
        # NOTE: if `dtype` is not same as input, then inplace variants fail with
        # `provided dtype must match the dtype of self tensor in cumsum`
        samples.append(SampleInput(_make_tensor_helper((S, S, S)), args=(1,), kwargs={'dtype': dtype}))

    return samples


def sample_inputs_unfold(op_info, device, dtype, requires_grad, **kwargs):
    test_cases = (
        ((), (0, 1, 1)),
        ((S, S, S, S), (0, 3, 1)),
        ((S, S, S, S), (1, 3, 1)),
        ((S, S, S, S), (2, 3, 1)),
        ((S, S, S, S), (3, 3, 1)),
        ((S, S, S, S), (0, 3, 2)),
        ((S, S, S, S), (1, 3, 2)),
        ((S, S, S, S), (2, 3, 2)),
        ((S, S, S, S), (3, 3, 2)),
        ((S, S, S, S), (0, 4, 1)),
        ((S, S, S, S), (1, 4, 1)),
        ((S, S, S, S), (2, 4, 1)),
        ((S, S, S, S), (3, 4, 1)),
        ((M,), (0, 3, 1)),
        ((M,), (0, 3, 2)),
        ((M,), (0, 3, 3)),
        ((1000,), (0, 3, 11)),
        ((1000,), (0, 2, 27)),
        ((10, 10), (0, 1, 2)),
        ((10, 10), (1, 2, 3)),
        ((10, 10), (1, 2, 2)),
        ((S, S, S), (2, 3, 2)),
    )

    sample_inputs = []
    for shape, arguments in test_cases:
        sample_inputs += [SampleInput(make_tensor(shape, device, dtype,
                                      low=None, high=None,
                                      requires_grad=requires_grad),
                                      args=arguments)]
    return sample_inputs


def sample_inputs_atan2(op_info, device, dtype, requires_grad, **kwargs):
    make_arg = partial(make_tensor, device=device, dtype=dtype, requires_grad=requires_grad)
    cases = (
        ((S, S, S), (S, S, S), False),
        ((), (), False),
        ((S, S, S), (S,), False),
        ((S,), (S, S, S), True),
        ((S, 1, S), (S, S), True),
    )

    def generator():
        for x_shape, y_shape, broadcasts_input in cases:
            yield SampleInput(make_arg(x_shape), args=(make_arg(y_shape),),
                              broadcasts_input=broadcasts_input)

    return list(generator())

def sample_inputs_msort(op_info, device, dtype, requires_grad):
    def apply_grad(t):
        if dtype in floating_types_and(torch.float16, torch.bfloat16):
            t.requires_grad_(requires_grad)

    def large_1d_unique(dtype, device):
        res = torch.randperm(L * L * L, dtype=torch.int64, device=device)
        res = res.to(dtype)
        apply_grad(res)
        return res

    samples = []
    # Test case for large tensor.
    largesample = SampleInput(large_1d_unique(dtype, device))

    sample = SampleInput(make_tensor((S, M, S), device, dtype,
                                     low=None, high=None,
                                     requires_grad=requires_grad))

    return [largesample, sample]

def sample_inputs_lerp(op_info, device, dtype, requires_grad, **kwargs):
    make_arg = partial(make_tensor, dtype=dtype, device=device, requires_grad=requires_grad)

    samples = (
        # no broadcast
        SampleInput(make_arg((S, S)), args=(make_arg((S, S)), 0.4)),
        # broadcast rhs
        SampleInput(make_arg((S, S)), args=(make_arg((S,)), 0.4)),
        # scalar tensor
        SampleInput(make_arg(()), args=(make_arg(()), 0.4)),
        # broadcast rhs scalar-tensor
        SampleInput(make_arg((S, S)), args=(make_arg(()), 0.4)),
        # broadcast rhs with weight tensor
        SampleInput(make_arg((S, S)), args=(make_arg((S,)), make_arg((S, S)))),
        # broadcast rhs and weight tensor
        SampleInput(make_arg((S, S)), args=(make_arg((S, 1)), make_arg((S,)))),
        # broadcast_lhs
        SampleInput(make_arg((S,)), args=(make_arg((S, S)), 0.4), broadcasts_input=True),
        # scalar broadcast_lhs
        SampleInput(make_arg(()), args=(make_arg((S, S)), 0.4), broadcasts_input=True),
        # broadcast all
        SampleInput(make_arg((S, 1)), args=(make_arg((S, S)), 0.4), broadcasts_input=True),
        # tensor broadcast all
        SampleInput(make_arg((S, 1)), args=(make_arg((S, S)), make_arg((S, 1))),
                    broadcasts_input=True),
    )

    if dtype.is_complex:
        samples = samples + (  # type: ignore[assignment]
            # no broadcast
            SampleInput(make_arg((S, S)), args=(make_arg((S, S)), 0.4j)),
            SampleInput(make_arg((S, S)), args=(make_arg((S, S)), 1.2 + 0.1j)),
            # broadcast rhs
            SampleInput(make_arg((S, S)), args=(make_arg((S,)), 0.4j)),
            SampleInput(make_arg((S, S)), args=(make_arg((S, S)), 5.4 + 9j)),
            # scalar tensor
            SampleInput(make_arg(()), args=(make_arg(()), 0.4j)),
            SampleInput(make_arg(()), args=(make_arg(()), 6.1 + 0.004j)),
            # broadcast rhs scalar-tensor
            SampleInput(make_arg((S, S)), args=(make_arg(()), 0.4j)),
            SampleInput(make_arg((S, S)), args=(make_arg(()), 1 + 2j)),
        )

    return samples

def sample_inputs_tensordot(self, device, dtype, requires_grad, **kwargs):
    cases = (
        ((2, 2, 2), (2, 2, 2), (2)),
        ((2, 2, 1), (2, 1, 2), ([0, 1], [2, 0])),
    )
    samples = []
    for first_shape, second_shape, dims in cases:
        samples.append(SampleInput(make_tensor(first_shape, device, dtype,
                                   requires_grad=requires_grad),
                       args=(make_tensor(second_shape, device, dtype,
                             requires_grad=requires_grad),),
                       kwargs=dict(dims=dims,)))
    return tuple(samples)

def sample_inputs_kron(op_info, device, dtype, requires_grad):
    test_cases = (
        ((S, S), (M, L)),
    )

    sample_inputs = []
    for input_shape, other_shape in test_cases:
        input = make_tensor(input_shape, device, dtype, low=None, high=None, requires_grad=requires_grad)
        other = make_tensor(other_shape, device, dtype, low=None, high=None, requires_grad=requires_grad)
        sample = SampleInput(input, args=(other,))
        sample_inputs.append(sample)
    return tuple(sample_inputs)

def sample_inputs_inner(self, device, dtype, requires_grad, **kwargs):
    return (
        SampleInput(
            make_tensor((S, ), device, dtype, requires_grad=requires_grad),
            args=(
                make_tensor((S, ), device, dtype, requires_grad=requires_grad),
            )
        ),
        SampleInput(
            make_tensor((), device, dtype, requires_grad=requires_grad),
            args=(
                make_tensor((S, S), device, dtype, requires_grad=requires_grad),
            )
        ),
    )

# Tests for scatter when passing the reduce argument are missing
# Reference: https://github.com/pytorch/pytorch/issues/56464
def sample_inputs_scatter(op_info, device, dtype, requires_grad):
    def _tensor(shape, dtype=dtype, low=None, high=None):
        return make_tensor(shape, device, dtype, low=low, high=high, requires_grad=requires_grad)

    def _gather(shape, index_dim, max_indices):
        return gather_variable(shape, index_dim, max_indices, device=device)

    zero = torch.tensor(0, dtype=torch.long, device=device)
    test_cases = (
        (_tensor((M, S)), (0, _gather((S, S), 1, M), _tensor((S, S)))),
        (_tensor((M, S)), (1, _gather((S, S), 0, S), _tensor((S, S)))),
        (_tensor((M, S)), (-1, _gather((S, S), 0, S), _tensor((S, S)))),
        (_tensor((M, S)), (0, _gather((M, S // 2), 1, M), _tensor((M, S // 2)))),
        (_tensor((M, S)), (1, _gather((M, S // 2), 0, S), _tensor((M, S // 2)))),
        (_tensor((M, S)), (-1, _gather((M, S // 2), 0, S), _tensor((M, S // 2)))),
        (_tensor(()), (0, zero.clone().detach(), _tensor(()))),
        (_tensor(()), (0, zero.clone().detach(), 2.5)),
    )

    return [SampleInput(tensor, args=args) for tensor, args in test_cases]

def sample_inputs_scatter_add(op_info, device, dtype, requires_grad):
    def _tensor(shape, dtype=dtype, low=None, high=None):
        return make_tensor(shape, device, dtype, low=low, high=high, requires_grad=requires_grad)

    def _gather(shape, index_dim, max_indices):
        return gather_variable(shape, index_dim, max_indices, device=device)

    zero = torch.tensor(0, dtype=torch.long, device=device)
    test_cases = (
        (_tensor((M, S)), (0, _gather((S, S), 1, M), _tensor((S, S)))),
        (_tensor((M, S)), (1, _gather((S, S), 0, S), _tensor((S, S)))),
        (_tensor((M, S)), (-1, _gather((S, S), 0, S), _tensor((S, S)))),
        (_tensor((M, S)), (0, _gather((M, S // 2), 1, M), _tensor((M, S // 2)))),
        (_tensor((M, S)), (1, _gather((M, S // 2), 0, S), _tensor((M, S // 2)))),
        (_tensor((M, S)), (-1, _gather((M, S // 2), 0, S), _tensor((M, S // 2)))),
        (_tensor(()), (0, zero.clone().detach(), _tensor(()))),
    )

    return [SampleInput(tensor, args=args) for tensor, args in test_cases]


def sample_inputs_ravel(op_info, device, dtype, requires_grad, **kwargs):
    samples = (SampleInput(make_tensor((S, S, S), device, dtype,
                                       low=None, high=None,
                                       requires_grad=requires_grad)),
               SampleInput(make_tensor((), device, dtype,
                                       low=None, high=None,
                                       requires_grad=requires_grad)),)

    return samples


def sample_inputs_view_reshape(op_info, device, dtype, requires_grad, **kwargs):
    make_arg = partial(make_tensor, dtype=dtype, device=device, requires_grad=requires_grad)

    cases = (((S, S, S), (S * S, S)),
             ((S * S, S), (S, S, S)),
             ((S,), (S,)),
             ((), ()),
             ((), (1,)))

    def generator():
        for case in cases:
            shape, args = case
            yield(SampleInput(make_arg(shape), args=(args, )))

    return list(generator())


def sample_inputs_view_as_reshape_as(op_info, device, dtype, requires_grad, **kwargs):
    make_arg = partial(make_tensor, dtype=dtype, device=device)

    cases = (((S, S, S), (S * S, S)),
             ((), ()),
             ((), (1, 1)),
             )

    def generator():
        for case in cases:
            shape, shape_other = case
            yield(SampleInput(make_arg(shape, requires_grad=requires_grad),
                              args=(make_arg(shape_other, requires_grad=False), )))

    return list(generator())


def sample_inputs_select(op_info, device, dtype, requires_grad, **kwargs):
    make_arg = partial(make_tensor, dtype=dtype, device=device, requires_grad=requires_grad)

    cases = (((S, S, S), (1, 2)),
             ((S, S, S), (-1, 2)),
             ((S, S, S), (-1, -1)),
             ((S, S, S), (1, -1)),
             ((S,), (0, 2))
             )

    def generator():
        for shape, args in cases:
            yield SampleInput(make_arg(shape), args=args)

    return list(generator())


def sample_inputs_rbinops(op_info, device, dtype, requires_grad, supports_dtype_kwargs=True, **kwargs):
    def _make_tensor_helper(shape, low=None, high=None):
        return make_tensor(shape, device, dtype, low=low, high=high, requires_grad=requires_grad)

    scalar: Union[int, float, complex] = 3

    if dtype.is_floating_point:
        scalar = 3.14
    elif dtype.is_complex:
        scalar = 3.14j

    samples = [
        SampleInput(_make_tensor_helper((S, S, S)), args=(scalar,)),
        SampleInput(_make_tensor_helper(()), args=(scalar,)),
    ]

    return samples


def sample_inputs_expand(op_info, device, dtype, requires_grad, **kwargs):
    make_arg = partial(make_tensor, dtype=dtype, device=device, requires_grad=requires_grad)

    cases = (((S, 1, 1), (S, S, S)),
             ((S, 1, S), (S, S, S)),
             ((S, 1), (S, S, S)),
             ((1,), (S, S, S)),
             ((1, S), (1, 1, S)),
             ((), ()),
             ((), (1, 3, 2)),
             )

    def generator():
        for case in cases:
            shape, args = case
            yield(SampleInput(make_arg(shape), args=(args, )))

    return list(generator())


def sample_inputs_expand_as(op_info, device, dtype, requires_grad, **kwargs):
    make_arg = partial(make_tensor, dtype=dtype, device=device)

    cases = (((S, 1, 1), (S, S, S)),
             ((), ()),
             ((), (1, 1)),
             )

    def generator():
        for case in cases:
            shape, shape_other = case
            yield(SampleInput(make_arg(shape, requires_grad=requires_grad),
                              args=(make_arg(shape_other, requires_grad=False), )))

    return list(generator())


def sample_inputs_chunk(op_info, device, dtype, requires_grad, **kwargs):
    make_arg = partial(make_tensor, dtype=dtype, device=device)

    cases = (((S, S, S), (2,)),
             ((S, S, S), (S, 1)),
             ((S, S, S), (S, -1)))

    def generator():
        for case in cases:
            shape, args = case
            yield(SampleInput(make_arg(shape, requires_grad=requires_grad), args=args))

    return list(generator())


foreach_unary_op_db: List[OpInfo] = [
    ForeachUnaryFuncInfo('exp'),
    ForeachUnaryFuncInfo('acos'),
    ForeachUnaryFuncInfo('asin'),
    ForeachUnaryFuncInfo('atan'),
    ForeachUnaryFuncInfo('cos'),
    ForeachUnaryFuncInfo('cosh'),
    ForeachUnaryFuncInfo('log'),
    ForeachUnaryFuncInfo('log10'),
    ForeachUnaryFuncInfo('log2'),
    ForeachUnaryFuncInfo('tan'),
    ForeachUnaryFuncInfo('tanh'),
    ForeachUnaryFuncInfo('sin'),
    ForeachUnaryFuncInfo('sinh'),

    ForeachUnaryFuncInfo('neg',
                         dtypes=all_types_and_complex(),
                         dtypesIfCPU=all_types_and_complex(),
                         dtypesIfCUDA=all_types_and_complex(),
                         sample_inputs_func=sample_inputs_foreach,
                         safe_casts_outputs=False),

    ForeachUnaryFuncInfo('sqrt',
                         dtypes=floating_types(),
                         dtypesIfCPU=floating_and_complex_types_and(torch.bfloat16),
                         dtypesIfCUDA=floating_and_complex_types_and(torch.half)),

    ForeachUnaryFuncInfo('ceil',
                         dtypes=floating_types(),
                         dtypesIfCPU=floating_types_and(torch.bfloat16),
                         dtypesIfCUDA=floating_types_and(torch.half, torch.bfloat16)),

    ForeachUnaryFuncInfo('erf',
                         dtypes=floating_types(),
                         dtypesIfCPU=floating_types_and(torch.bfloat16),
                         dtypesIfCUDA=floating_types_and(torch.half)),

    ForeachUnaryFuncInfo('erfc',
                         dtypes=floating_types(),
                         dtypesIfCPU=floating_types_and(torch.bfloat16),
                         dtypesIfCUDA=floating_types_and(torch.half, torch.bfloat16)),

    ForeachUnaryFuncInfo('expm1',
                         dtypes=floating_types(),
                         dtypesIfCPU=floating_types_and(torch.bfloat16),
                         dtypesIfCUDA=floating_types_and(torch.half, torch.bfloat16)),

    ForeachUnaryFuncInfo('floor',
                         dtypes=floating_types(),
                         dtypesIfCPU=floating_types_and(torch.bfloat16),
                         dtypesIfCUDA=floating_types_and(torch.half, torch.bfloat16)),

    ForeachUnaryFuncInfo('log1p',
                         dtypes=floating_types(),
                         dtypesIfCPU=floating_types_and(torch.bfloat16),
                         dtypesIfCUDA=floating_types_and(torch.half)),

    ForeachUnaryFuncInfo('round',
                         dtypes=floating_types(),
                         dtypesIfCPU=floating_types_and(torch.bfloat16),
                         dtypesIfCUDA=floating_types_and(torch.half, torch.bfloat16)),

    ForeachUnaryFuncInfo('frac',
                         dtypes=floating_types(),
                         dtypesIfCPU=floating_types_and(torch.bfloat16),
                         dtypesIfCUDA=floating_types_and(torch.half, torch.bfloat16)),

    ForeachUnaryFuncInfo('reciprocal',
                         dtypes=floating_types(),
                         dtypesIfCPU=floating_types_and(torch.bfloat16),
                         dtypesIfCUDA=floating_types_and(torch.half)),

    ForeachUnaryFuncInfo('sigmoid',
                         dtypes=floating_types(),
                         dtypesIfCPU=floating_types_and(torch.bfloat16),
                         dtypesIfCUDA=floating_types_and(torch.half)),

    ForeachUnaryFuncInfo('trunc',
                         dtypes=floating_types(),
                         dtypesIfCPU=floating_types_and(torch.bfloat16),
                         dtypesIfCUDA=floating_types_and(torch.half, torch.bfloat16)),

    ForeachUnaryFuncInfo('abs',
                         dtypes=all_types_and_complex_and(torch.bfloat16, torch.half, torch.bool),
                         dtypesIfCPU=all_types_and_complex_and(torch.bfloat16, torch.half),
                         dtypesIfCUDA=all_types_and_complex_and(torch.bfloat16, torch.half, torch.bool),
                         safe_casts_outputs=False,
                         supports_forward_ad=True)
]

def reference_sign(x):
    if x.dtype == np.bool_:
        # `np.sign` doesn't support `bool`.
        # >>> np.sign(True)
        # ufunc 'sign' did not contain a loop
        # with signature matching types dtype('bool') -> dtype('bool')
        return np.sign(x, dtype=np.uint8).astype(np.bool_)
    return np.sign(x)


def reference_sgn(x):
    # NumPy doesn't have an equivalent to `torch.sgn` when the dtype is complex.
    # For complex inputs, `np.sign` returns sign(x.real) + 0j if x.real != 0 else sign(x.imag) + 0j.
    # while `torch.sgn` returns, 0 if abs(input) == 0 else input/abs(input)
    if x.dtype not in [np.complex64, np.complex128]:
        return reference_sign(x)

    out = (x / np.abs(x))
    if out.ndim == 0:
        # Handle x == 0 case
        if (x == 0):
            # Can't assign to np.complex object
            # So make a new one.
            return np.array(complex(0, 0), dtype=x.dtype)
        return out

    # Handle x == 0 case
    mask = (x == 0)
    out[mask] = complex(0, 0)
    return out


def reference_sigmoid(x):
    # 'scipy.special.expit' not supported for the input types
    if x.dtype in [np.complex64, np.complex128]:
        return (1 / (1 + np.exp(-x)))
    return scipy.special.expit(x)


def reference_lgamma(x):
    # scipy.special.gammaln returns `-inf` when input is `-inf`.
    # While Pytorch, C and C++, all return `inf` when input is `-inf`.
    # Reference:
    # https://en.cppreference.com/w/cpp/numeric/math/lgamma
    # https://en.cppreference.com/w/c/numeric/math/lgamma

    # To handle the above discrepancy,
    # we replace -inf with inf so values
    # that were originally -inf map to inf as expected
    if x.dtype.kind == 'f':
        x = np.where(x == float('-inf'), np.array(float('inf'), dtype=x.dtype), x)

    out = scipy.special.gammaln(x)

    if x.dtype == np.float16:
        # `scipy.special.gammaln` returns output of float32 when input is float16,
        # while `torch.lgamma` preserves `float16`. But due to smaller range of float16,
        # Pytorch version outputs `inf` while SciPy returns finite values.
        out = out.astype(np.float16)

    return out

def reference_polygamma(x, n):
    # WEIRD `scipy.special.polygamma` behavior
    # >>> scipy.special.polygamma(0, np.array(501, dtype=np.float32)).dtype
    # dtype('float64')
    # >>> scipy.special.polygamma(0, np.array([501], dtype=np.float32)).dtype
    # dtype('float32')
    #
    # Thus we cast output to the default torch dtype.
    np_dtype = torch_to_numpy_dtype_dict[torch.get_default_dtype()]
    return scipy.special.polygamma(n, x).astype(np_dtype)


def reference_mvlgamma(x, d):
    if x.dtype == np.float16:
        return scipy.special.multigammaln(x, d).astype(np.float16)

    return scipy.special.multigammaln(x, d)


def gradcheck_wrapper_hermitian_input(op, input, *args, **kwargs):
    """Gradcheck wrapper for functions that take Hermitian matrices as input.

    They require a modified function because the finite-difference algorithm
    for calculating derivatives does not preserve the Hermitian property of the input.
    """
    return op(input + input.conj().transpose(-2, -1), *args, **kwargs)


def gradcheck_wrapper_triangular_input(op, input, *args, upper=False, **kwargs):
    """Gradcheck wrpper for functions that take lower or upper triangular matrices as input.

    They require a modified function because the finite-difference algorithm
    for calculating derivatives does not preserve the triangular property of the input.
    """
    return op(input.triu() if upper else input.tril(), upper)


# Operator database (sorted alphabetically)
op_db: List[OpInfo] = [
    UnaryUfuncInfo('abs',
                   aliases=('absolute', ),
                   ref=np.abs,
                   dtypes=all_types_and_complex_and(torch.half, torch.bfloat16),
                   dtypesIfCUDA=all_types_and_complex_and(torch.bool, torch.half, torch.bfloat16),
                   skips=(
                       SkipInfo('TestUnaryUfuncs', 'test_reference_numerics_extremal',
                                device_type='cpu', dtypes=[torch.cfloat, torch.cdouble]),
                       SkipInfo('TestUnaryUfuncs', 'test_reference_numerics_hard',
                                device_type='cpu', dtypes=[torch.cfloat]),
                       # Reference: https://github.com/pytorch/pytorch/issues/49224
                       SkipInfo('TestUnaryUfuncs', 'test_reference_numerics_normal',
                                dtypes=[torch.int8], active_if=TEST_WITH_ASAN),
                       # TODO: Fix test_out_arg_all_dtypes as torch.empty_like(expected_output) where expected_output=op(input)
                       # We can break the logic of the loop over all possible types but it is OK.
                       # https://github.com/pytorch/pytorch/blob/master/test/test_unary_ufuncs.py#L440-L449
                       SkipInfo('TestUnaryUfuncs', 'test_out_arg_all_dtypes',
                                dtypes=[torch.cfloat, torch.cdouble]),
                   ),
                   supports_inplace_autograd=False,
                   assert_autodiffed=True,
                   supports_forward_ad=True),
    # NOTE: CPU complex acos produces incorrect outputs (https://github.com/pytorch/pytorch/issues/42952)
    UnaryUfuncInfo('acos',
                   aliases=('arccos', ),
                   ref=np.arccos,
                   domain=(-1, 1),
                   handles_complex_extremals=False,
                   dtypes=all_types_and_complex_and(torch.bool, torch.bfloat16),
                   dtypesIfCUDA=all_types_and_complex_and(torch.bool, torch.half, torch.bfloat16),
                   # "rsqrt_cpu" not implemented for 'BFloat16'
                   backward_dtypesIfCPU=all_types_and_complex_and(torch.bool),
                   assert_autodiffed=True,
                   supports_forward_ad=True,
                   decorators=(precisionOverride({torch.float16: 1e-2,
                                                  torch.bfloat16: 1e-1,
                                                  torch.complex64: 1e-2}),),
                   safe_casts_outputs=True,
                   skips=(
                       SkipInfo('TestUnaryUfuncs', 'test_reference_numerics_hard',
                                device_type='cpu', dtypes=[torch.cfloat, torch.cdouble]),
                       SkipInfo('TestGradients', 'test_fn_grad',
                                dtypes=[torch.cdouble], active_if=IS_WINDOWS),
                       SkipInfo('TestGradients', 'test_method_grad',
                                dtypes=[torch.cdouble], active_if=IS_WINDOWS),
                       SkipInfo('TestGradients', 'test_inplace_grad',
                                dtypes=[torch.cdouble], active_if=IS_WINDOWS),
                       SkipInfo('TestGradients', 'test_forward_mode_AD',
                                dtypes=[torch.cdouble], active_if=IS_WINDOWS),
                   )),
    # NOTE: the derivative for inplace acosh is not implemented
    UnaryUfuncInfo('acosh',
                   aliases=('arccosh', ),
                   ref=np.arccosh,
                   domain=(1, float('inf')),
                   dtypes=all_types_and_complex_and(torch.bool),
                   dtypesIfCUDA=all_types_and_complex_and(torch.bool, torch.half, torch.bfloat16),
                   # "rsqrt_cuda" not implemented for 'BFloat16'
                   backward_dtypesIfCUDA=all_types_and_complex_and(torch.bool, torch.half),
                   safe_casts_outputs=True,
                   decorators=(precisionOverride({torch.bfloat16: 5e-2}),),
                   supports_inplace_autograd=False,
                   supports_forward_ad=True,
                   skips=(
                       SkipInfo('TestUnaryUfuncs', 'test_reference_numerics_extremal',
                                device_type='cpu', dtypes=[torch.cfloat, torch.cdouble]),
                       SkipInfo('TestUnaryUfuncs', 'test_reference_numerics_hard',
                                device_type='cpu', dtypes=[torch.cfloat, torch.cdouble]),
                       SkipInfo('TestUnaryUfuncs', 'test_reference_numerics_extremal',
                                device_type='cuda', dtypes=[torch.cdouble],
                                active_if=IS_WINDOWS),
                       SkipInfo('TestUnaryUfuncs', 'test_reference_numerics_hard',
                                device_type='cuda', dtypes=[torch.cdouble],
                                active_if=IS_WINDOWS),
                       SkipInfo('TestUnaryUfuncs', 'test_reference_numerics_normal',
                                device_type='cuda', dtypes=[torch.cdouble],
                                active_if=IS_WINDOWS),
                       # Reference: https://github.com/pytorch/pytorch/issues/50692
                       SkipInfo('TestGradients', 'test_fn_grad',
                                device_type='cuda', dtypes=[torch.cdouble], active_if=IS_WINDOWS),
                       SkipInfo('TestGradients', 'test_method_grad',
                                device_type='cuda', dtypes=[torch.cdouble], active_if=IS_WINDOWS),
                       SkipInfo('TestGradients', 'test_forward_mode_AD',
                                dtypes=[torch.cdouble], active_if=IS_WINDOWS),
                   )),
    OpInfo('add',
           dtypes=all_types_and_complex_and(torch.bool, torch.bfloat16, torch.float16),
           assert_autodiffed=True,
           sample_inputs_func=partial(sample_inputs_binary_pwise, alpha=2),
           supports_inplace_autograd=False,
           supports_forward_ad=True),
    OpInfo('mul',
           aliases=('multiply',),
           dtypes=all_types_and_complex_and(torch.float16, torch.bfloat16, torch.bool),
           assert_autodiffed=True,
           supports_forward_ad=True,
           sample_inputs_func=sample_inputs_binary_pwise),
    OpInfo('sub',
           aliases=('subtract',),
           dtypes=all_types_and_complex_and(torch.bfloat16, torch.float16),
           assert_autodiffed=True,
           sample_inputs_func=partial(sample_inputs_binary_pwise, alpha=2),
           supports_inplace_autograd=False),
    OpInfo('addmm',
           # This addmm OpInfo is for when alpha and beta are not both equal to 1.
           # alpha=beta=1 is tested in the following opinfo, because that special case will
           # trigger addmm being decomposed by a jit pass.
           dtypes=floating_and_complex_types_and(torch.float16),
           dtypesIfCPU=all_types_and_complex_and(torch.float16, torch.bfloat16),
           dtypesIfROCM=floating_and_complex_types_and(torch.float16, torch.bfloat16),
           dtypesIfCUDA=floating_and_complex_types_and(torch.float16, *[torch.bfloat16] if CUDA11OrLater else []),
           assert_autodiffed=True,
           supports_inplace_autograd=False,
           supports_forward_ad=True,
           gradcheck_nondet_tol=GRADCHECK_NONDET_TOL,
           sample_inputs_func=sample_inputs_addmm),
    OpInfo('addmm',
           # When alpha=beta=1 as compile-time constants, JIT will decompose addmm into mm and add.
           variant_test_name='decomposed',
           dtypes=floating_and_complex_types_and(torch.float16),
           dtypesIfCPU=all_types_and_complex_and(torch.float16, torch.bfloat16),
           dtypesIfROCM=floating_and_complex_types_and(torch.float16, torch.bfloat16),
           dtypesIfCUDA=floating_and_complex_types_and(torch.float16, *[torch.bfloat16] if CUDA11OrLater else []),
           assert_autodiffed=True,
           supports_inplace_autograd=False,
           supports_forward_ad=True,
           gradcheck_nondet_tol=GRADCHECK_NONDET_TOL,
           autodiff_nonfusible_nodes=['aten::add', 'aten::mm'],
           sample_inputs_func=partial(sample_inputs_addmm, alpha=1, beta=1)),
    OpInfo('addmv',
           dtypes=floating_types(),
           dtypesIfCPU=all_types_and_complex_and(torch.bfloat16),
           dtypesIfCUDA=floating_types_and(torch.float16, torch.complex64, torch.complex128,
                                           *[torch.bfloat16] if CUDA11OrLater else []),
           dtypesIfROCM=floating_types_and(torch.half),
           supports_inplace_autograd=False,
           supports_forward_ad=True,
           skips=(
               # issue may fix: https://github.com/pytorch/pytorch/issues/55589
               # AssertionError: UserWarning not triggered : Resized a non-empty tensor but did not warn about it.
               SkipInfo('TestCommon', 'test_out', dtypes=(torch.float32,)),
               # Reference: https://github.com/pytorch/pytorch/issues/55589
               SkipInfo('TestCommon', 'test_variant_consistency_eager'),
           ),
           sample_inputs_func=sample_inputs_addmv),
    OpInfo('addbmm',
           dtypes=floating_types(),
           dtypesIfCPU=all_types_and_complex_and(torch.float16, torch.bfloat16),
           dtypesIfCUDA=floating_and_complex_types_and(torch.float16, *[torch.bfloat16] if CUDA11OrLater else []),
           dtypesIfROCM=floating_types_and(torch.half),
           supports_forward_ad=True,
           skips=(
               # addbmm does not correctly warn when resizing out= inputs
               SkipInfo('TestCommon', 'test_out'),
               # cuda gradchecks are slow
               # see discussion https://github.com/pytorch/pytorch/pull/47761#issuecomment-747316775
               SkipInfo('TestGradients', 'test_fn_gradgrad', device_type='cuda'),
               # https://github.com/pytorch/pytorch/issues/55907
               SkipInfo('TestCommon', 'test_variant_consistency_eager'),
               SkipInfo('TestOpInfo', 'test_supported_backward', dtypes=(torch.bfloat16, ),
                        device_type='cuda', active_if=not SM53OrLater)),
           sample_inputs_func=sample_inputs_addbmm),
    OpInfo('baddbmm',
           dtypes=floating_types_and(torch.half),
           dtypesIfCPU=all_types_and_complex_and(torch.float16, torch.bfloat16),
           dtypesIfCUDA=floating_types_and(torch.float16, torch.complex64, torch.complex128,
                                           *[torch.bfloat16] if CUDA11OrLater else []),
           supports_forward_ad=True,
           skips=(
               # baddbmm does not correctly warn when resizing out= inputs
               SkipInfo('TestCommon', 'test_out'),
               # cuda gradchecks are slow
               # see discussion https://github.com/pytorch/pytorch/pull/47761#issuecomment-747316775
               SkipInfo('TestGradients', 'test_fn_gradgrad', device_type='cuda'),
               SkipInfo('TestOpInfo', 'test_supported_backward', dtypes=(torch.bfloat16, ),
                        device_type='cuda', active_if=not SM53OrLater)),
           sample_inputs_func=sample_inputs_baddbmm),
    OpInfo('dot',
           dtypes=all_types_and_complex_and(torch.float16),
           dtypesIfCUDA=floating_and_complex_types_and(torch.float16, *[torch.bfloat16] if CUDA11OrLater else []),
           assert_autodiffed=True,
           supports_forward_ad=True,
           sample_inputs_func=sample_inputs_dot_vdot),
    OpInfo('vdot',
           dtypes=all_types_and_complex_and(torch.float16),
           dtypesIfCUDA=floating_and_complex_types_and(torch.float16, *[torch.bfloat16] if CUDA11OrLater else []),
           supports_forward_ad=True,
           sample_inputs_func=sample_inputs_dot_vdot),
    OpInfo('bmm',
           dtypes=all_types_and_complex_and(torch.bfloat16, torch.float16),
           dtypesIfCUDA=floating_and_complex_types_and(torch.float16, *[torch.bfloat16] if CUDA11OrLater else []),
           assert_autodiffed=True,
           supports_forward_ad=True,
           skips=(
               # bmm does not correctly warn when resizing out= inputs
               SkipInfo('TestCommon', 'test_out'),
               # cuda gradchecks are slow
               # see discussion https://github.com/pytorch/pytorch/pull/47761#issuecomment-747316775
               SkipInfo('TestGradients', 'test_fn_gradgrad', device_type='cuda'),
               SkipInfo('TestOpInfo', 'test_supported_backward', dtypes=(torch.bfloat16, ),
                        device_type='cuda', active_if=not SM53OrLater)),
           sample_inputs_func=sample_inputs_bmm),
    OpInfo('mv',
           dtypes=all_types_and_complex_and(torch.float16, torch.bfloat16),
           dtypesIfCUDA=floating_and_complex_types_and(torch.float16, *[torch.bfloat16] if CUDA11OrLater else []),
           skips=(
               # bmm does not correctly warn when resizing out= inputs
               SkipInfo('TestCommon', 'test_out'),
               SkipInfo('TestOpInfo', 'test_supported_backward', dtypes=(torch.float16,)),
               # mv calls into addmv which doesn't fully support float16
               # RuntimeError: "addmv_impl_cpu" not implemented for 'Half'
               SkipInfo('TestOpInfo', 'test_supported_dtypes', dtypes=(torch.float16,)),),
           assert_autodiffed=True,
           sample_inputs_func=sample_inputs_mv),
    OpInfo('addr',
           dtypes=all_types_and_complex_and(torch.bool, torch.bfloat16, torch.float16),
           backward_dtypes=all_types_and_complex_and(torch.bool, torch.bfloat16),
           backward_dtypesIfCUDA=all_types_and_complex_and(torch.bool),
           # Reference: https://github.com/pytorch/pytorch/issues/50747
           supports_inplace_autograd=False,
           supports_forward_ad=True,
           skips=(
               # Reference: https://github.com/pytorch/pytorch/issues/50747
               SkipInfo('TestCommon', 'test_variant_consistency_eager',
                        dtypes=all_types_and_complex_and(torch.bool, torch.bfloat16, torch.float16)),),
           sample_inputs_func=sample_inputs_addr,
           gradcheck_nondet_tol=GRADCHECK_NONDET_TOL),
    OpInfo('addcmul',
           dtypes=all_types_and_complex(),
           dtypesIfCUDA=all_types_and_complex_and(torch.float16, torch.bfloat16),
           assert_autodiffed=True,
           supports_forward_ad=True,
           supports_inplace_autograd=False,
           skips=(
               # TODO: update sample inputs with for_inplace_variant kwarg to support this test
               SkipInfo('TestCommon', 'test_variant_consistency_eager'),),
           sample_inputs_func=sample_inputs_addcmul_addcdiv),
    OpInfo('addcdiv',
           dtypes=floating_and_complex_types(),
           dtypesIfCUDA=floating_and_complex_types_and(torch.float16, torch.bfloat16),
           supports_inplace_autograd=False,
           supports_forward_ad=True,
           skips=(
               # TODO: update sample inputs with for_inplace_variant kwarg to support this test
               SkipInfo('TestCommon', 'test_variant_consistency_eager'),),
           sample_inputs_func=sample_inputs_addcmul_addcdiv),
    OpInfo('amax',
           dtypes=all_types_and(torch.float16, torch.bfloat16, torch.bool),
           sample_inputs_func=sample_inputs_amax_amin,),
    OpInfo('amin',
           dtypes=all_types_and(torch.float16, torch.bfloat16, torch.bool),
           sample_inputs_func=sample_inputs_amax_amin),
    OpInfo('argmax',
           dtypes=all_types_and(torch.float16, torch.bfloat16),
           supports_autograd=False,
           sample_inputs_func=sample_inputs_argmax_argmin,),
    OpInfo('argmin',
           dtypes=all_types_and(torch.float16, torch.bfloat16),
           supports_autograd=False,
           sample_inputs_func=sample_inputs_argmax_argmin,),
    UnaryUfuncInfo('asin',
                   aliases=('arcsin', ),
                   ref=np.arcsin,
                   domain=(-1, 1),
                   supports_sparse=True,
                   supports_forward_ad=True,
                   decorators=(precisionOverride({torch.bfloat16: 1e-2}),),
                   safe_casts_outputs=True,
                   dtypes=all_types_and_complex_and(torch.bool, torch.bfloat16),
                   dtypesIfCUDA=all_types_and_complex_and(torch.bool, torch.half, torch.bfloat16),
                   # "rsqrt_cpu" not implemented for 'BFloat16'
                   backward_dtypesIfCPU=all_types_and_complex_and(torch.bool),
                   assert_autodiffed=True,
                   skips=(
                       SkipInfo('TestUnaryUfuncs', 'test_reference_numerics_extremal',
                                device_type='cpu', dtypes=[torch.cfloat, torch.cdouble]),
                       SkipInfo('TestUnaryUfuncs', 'test_reference_numerics_hard',
                                device_type='cpu', dtypes=[torch.cfloat, torch.cdouble]),
                       SkipInfo('TestUnaryUfuncs', 'test_reference_numerics_extremal',
                                device_type='cuda', dtypes=[torch.cdouble],
                                active_if=IS_WINDOWS),
                       SkipInfo('TestUnaryUfuncs', 'test_reference_numerics_hard',
                                device_type='cuda', dtypes=[torch.cdouble],
                                active_if=IS_WINDOWS)
                   )),
    # NOTE: derivative for inplace asinh is not implemented
    UnaryUfuncInfo('asinh',
                   aliases=('arcsinh', ),
                   ref=np.arcsinh,
                   dtypes=all_types_and_complex_and(torch.bool),
                   dtypesIfCUDA=all_types_and_complex_and(torch.bool, torch.half, torch.bfloat16),
                   # "rsqrt_cuda" not implemented for 'BFloat16'
                   backward_dtypesIfCUDA=all_types_and_complex_and(torch.bool, torch.half),
                   safe_casts_outputs=True,
                   decorators=(precisionOverride({torch.bfloat16: 5e-2}),),
                   supports_inplace_autograd=False,
                   supports_forward_ad=True,
                   skips=(
                       SkipInfo('TestUnaryUfuncs', 'test_reference_numerics_extremal',
                                device_type='cpu', dtypes=[torch.cfloat, torch.cdouble]),
                       SkipInfo('TestUnaryUfuncs', 'test_reference_numerics_hard',
                                device_type='cpu', dtypes=[torch.cfloat, torch.cdouble]),
                       SkipInfo('TestUnaryUfuncs', 'test_reference_numerics_normal',
                                device_type='cpu', dtypes=[torch.cfloat, torch.cdouble]),
                       SkipInfo('TestUnaryUfuncs', 'test_reference_numerics_extremal',
                                device_type='cuda', dtypes=[torch.cdouble],
                                active_if=IS_WINDOWS),
                       SkipInfo('TestUnaryUfuncs', 'test_reference_numerics_hard',
                                device_type='cuda', dtypes=[torch.cdouble],
                                active_if=IS_WINDOWS),
                       # Complex gradcheck tests asinh at points 0 + ix for x > 1 which are points
                       # where asinh is not differentiable
                       SkipInfo('TestGradients', 'test_forward_mode_AD',
                                dtypes=complex_types())
                   )),
    UnaryUfuncInfo('atan',
                   aliases=('arctan', ),
                   ref=np.arctan,
                   dtypes=all_types_and_complex_and(torch.bool, torch.bfloat16),
                   dtypesIfCUDA=all_types_and_complex_and(torch.bool, torch.half, torch.bfloat16),
                   assert_autodiffed=True,
                   supports_forward_ad=True,
                   decorators=(precisionOverride({torch.bfloat16: 1e-2}),),
                   safe_casts_outputs=True,
                   skips=(
                       SkipInfo('TestUnaryUfuncs', 'test_reference_numerics_extremal',
                                device_type='cpu', dtypes=[torch.cfloat, torch.cdouble]),
                       SkipInfo('TestUnaryUfuncs', 'test_reference_numerics_hard',
                                device_type='cpu', dtypes=[torch.cfloat, torch.cdouble]),
                       SkipInfo('TestUnaryUfuncs', 'test_reference_numerics_normal',
                                device_type='cpu', dtypes=[torch.cfloat, torch.cdouble]),
                       SkipInfo('TestUnaryUfuncs', 'test_reference_numerics_extremal',
                                device_type='cuda', dtypes=[torch.cfloat, torch.cdouble],
                                active_if=IS_WINDOWS),
                       SkipInfo('TestUnaryUfuncs', 'test_reference_numerics_hard',
                                device_type='cuda', dtypes=[torch.cfloat, torch.cdouble],
                                active_if=IS_WINDOWS),
                       SkipInfo('TestUnaryUfuncs', 'test_reference_numerics_normal',
                                device_type='cuda', dtypes=[torch.cfloat, torch.cdouble],
                                active_if=IS_WINDOWS),
                   )),
    OpInfo('atan2',
           dtypes=all_types_and(torch.bool),
           dtypesIfCPU=all_types_and(torch.bool),
           dtypesIfCUDA=all_types_and(torch.bool, torch.half, torch.bfloat16),
           sample_inputs_func=sample_inputs_atan2,
           ),
    UnaryUfuncInfo('atanh',
                   aliases=('arctanh', ),
                   ref=np.arctanh,
                   domain=(-1, 1),
                   dtypes=all_types_and_complex_and(torch.bool),
                   dtypesIfCUDA=all_types_and_complex_and(torch.bool, torch.half, torch.bfloat16),
                   safe_casts_outputs=True,
                   decorators=(precisionOverride({torch.bfloat16: 1e-2}),),
                   supports_inplace_autograd=False,
                   supports_forward_ad=True,
                   skips=(
                       SkipInfo('TestUnaryUfuncs', 'test_reference_numerics_extremal',
                                device_type='cpu', dtypes=[torch.cfloat, torch.cdouble]),
                       SkipInfo('TestUnaryUfuncs', 'test_reference_numerics_normal',
                                device_type='cpu', dtypes=[torch.cfloat, torch.cdouble]),
                       SkipInfo('TestUnaryUfuncs', 'test_reference_numerics_extremal',
                                device_type='cuda', dtypes=[torch.cfloat, torch.cdouble],
                                active_if=IS_WINDOWS),
                       SkipInfo('TestUnaryUfuncs', 'test_reference_numerics_hard',
                                device_type='cuda', dtypes=[torch.cfloat],
                                active_if=IS_WINDOWS),
                   )),
    OpInfo('broadcast_to',
           dtypes=all_types_and_complex_and(torch.bool, torch.float16, torch.bfloat16),
           supports_out=False,
           supports_forward_ad=True,
           sample_inputs_func=sample_inputs_broadcast_to),
    UnaryUfuncInfo('bitwise_not',
                   ref=np.bitwise_not,
                   dtypes=integral_types_and(torch.bool),
                   supports_autograd=False),
    OpInfo('cdist',
           dtypes=floating_types(),
           supports_out=False,
           supports_gradgrad=False,
           assert_autodiffed=False,
           sample_inputs_func=sample_inputs_cdist),
    UnaryUfuncInfo('ceil',
                   ref=np.ceil,
                   dtypes=floating_types_and(torch.bfloat16),
                   dtypesIfCUDA=floating_types_and(torch.half, torch.bfloat16),
                   supports_forward_ad=True,
                   assert_autodiffed=True),
    OpInfo('cholesky',
           dtypes=floating_and_complex_types(),
           check_batched_gradgrad=False,
           sample_inputs_func=sample_inputs_linalg_cholesky,
           gradcheck_wrapper=gradcheck_wrapper_hermitian_input,
           decorators=[skipCUDAIfNoMagma, skipCUDAIfRocm, skipCPUIfNoLapack],
           skips=(
               # cuda gradchecks are slow
               # see discussion https://github.com/pytorch/pytorch/pull/47761#issuecomment-747316775
               SkipInfo('TestGradients', 'test_fn_gradgrad', device_type='cuda'),
               # Gradcheck for complex generates invalid inputs for this function
               SkipInfo('TestGradients', 'test_forward_mode_AD', dtypes=complex_types()),)),
    OpInfo('cholesky_inverse',
           dtypes=floating_and_complex_types(),
           backward_dtypes=floating_types(),
           # TODO: RuntimeError: cholesky_inverse does not support automatic differentiation for outputs
           # with complex dtype.
           check_batched_gradgrad=False,
           sample_inputs_func=sample_inputs_linalg_cholesky_inverse,
           gradcheck_wrapper=gradcheck_wrapper_triangular_input,
           decorators=[skipCUDAIfNoMagma, skipCPUIfNoLapack],
           skips=(
               # cholesky_inverse does not correctly warn when resizing out= inputs
               SkipInfo('TestCommon', 'test_out'),)),
    OpInfo('chunk',
           dtypes=all_types_and_complex_and(torch.bool, torch.bfloat16, torch.float16),
           sample_inputs_func=sample_inputs_chunk,
           supports_out=False),
    OpInfo('symeig',
           dtypes=floating_and_complex_types(),
           check_batched_gradgrad=False,
           sample_inputs_func=sample_inputs_symeig,
           gradcheck_wrapper=gradcheck_wrapper_hermitian_input,
           decorators=[skipCUDAIfNoMagma, skipCUDAIfRocm, skipCPUIfNoLapack],
           skips=(
               # cuda gradchecks are slow
               # see discussion https://github.com/pytorch/pytorch/pull/47761#issuecomment-747316775
               SkipInfo('TestGradients', 'test_fn_gradgrad', device_type='cuda'),)
           ),
    # NOTE: clamp has seperate opinfos for scalar min/max (unary op) vs. tensors
    OpInfo('clamp',
           aliases=('clip',),
           dtypes=all_types_and(torch.half, torch.bfloat16),
           dtypesIfCPU=all_types_and(torch.bfloat16),
           dtypesIfCUDA=all_types_and(torch.half, torch.bfloat16),
           assert_autodiffed=True,
           sample_inputs_func=sample_inputs_clamp),
    UnaryUfuncInfo('clamp',
                   variant_test_name='scalar',
                   aliases=('clip', ),
                   decorators=(precisionOverride({torch.bfloat16: 7e-2, torch.float16: 1e-2}),),
                   ref=np.clip,
                   dtypes=all_types_and(torch.bfloat16),
                   dtypesIfCUDA=all_types_and(torch.half, torch.bfloat16),
                   assert_autodiffed=True,
                   supports_forward_ad=True,
                   skips=(
                       # Reference: https://github.com/pytorch/pytorch/issues/54841
                       SkipInfo('TestUnaryUfuncs', 'test_reference_numerics_extremal',
                                device_type='cpu', dtypes=[torch.bfloat16]),
                   ),
                   sample_kwargs=sample_kwargs_clamp_scalar,
                   sample_inputs_func=sample_inputs_clamp_scalar),
    UnaryUfuncInfo('positive',
                   ref=np.positive,
                   dtypes=all_types_and_complex_and(torch.half, torch.bfloat16),
                   supports_out=False,
                   supports_forward_ad=True,
                   ),
    UnaryUfuncInfo('conj',
                   ref=np.conj,
                   dtypes=all_types_and_complex_and(torch.bool,
                                                    torch.bfloat16, torch.half),
                   supports_forward_ad=True,
                   skips=(
                       # File "test_unary_ufuncs.py", line 289, in test_reference_numerics
                       #  if not torch.can_cast(numpy_to_torch_dtype_dict[expected.dtype.type], dtype):
                       # KeyError: <class 'numpy.intc'>
                       # Following error in Windows CI
                       SkipInfo('TestUnaryUfuncs', 'test_reference_numerics_normal',
                                dtypes=[torch.int],
                                active_if=IS_WINDOWS),
                       SkipInfo('TestUnaryUfuncs', 'test_reference_numerics_hard',
                                dtypes=[torch.int],
                                active_if=IS_WINDOWS),
                       # TODO fix the formula for complex forward AD
                       SkipInfo('TestGradients', 'test_forward_mode_AD'),
                   )),
    OpInfo('view_as_real',
           dtypes=complex_types(),
           supports_forward_ad=True,
           sample_inputs_func=sample_inputs_view_as_real,
           ),
    OpInfo('view_as_complex',
           dtypes=floating_types_and(torch.half),
           supports_out=False,
           supports_forward_ad=True,
           skips=(
               # "sum_cpu/sum_cuda" not implemented for 'ComplexHalf'
               SkipInfo('TestOpInfo', 'test_supported_backward', dtypes=(torch.half,)),
           ),
           sample_inputs_func=sample_inputs_view_as_complex),
    OpInfo('complex',
           dtypes=floating_types(),
           sample_inputs_func=sample_inputs_complex,
           supports_forward_ad=True,
           ),
    OpInfo('copysign',
           dtypes=all_types_and(torch.bool, torch.half, torch.bfloat16),
           sample_inputs_func=sample_inputs_copysign,
           supports_inplace_autograd=False,
           supports_forward_ad=True,
           ),
    UnaryUfuncInfo('cos',
                   ref=np.cos,
                   dtypes=all_types_and_complex_and(torch.bool, torch.bfloat16),
                   dtypesIfCUDA=all_types_and_complex_and(torch.bool, torch.half, torch.bfloat16),
                   backward_dtypesIfCUDA=all_types_and_complex_and(torch.bool, torch.half),
                   assert_autodiffed=True,
                   handles_large_floats=False,
                   safe_casts_outputs=True,
                   supports_forward_ad=True,
                   decorators=(precisionOverride({torch.bfloat16: 1e-2}),),
                   skips=(
                       SkipInfo('TestUnaryUfuncs', 'test_reference_numerics_extremal',
                                dtypes=[torch.cfloat, torch.cdouble], active_if=IS_WINDOWS),
                       SkipInfo('TestUnaryUfuncs', 'test_reference_numerics_extremal', device_type='cpu',
                                dtypes=[torch.cfloat, torch.cdouble], active_if=IS_MACOS),
                   )),
    UnaryUfuncInfo('cosh',
                   ref=np_unary_ufunc_integer_promotion_wrapper(np.cosh),
                   dtypes=all_types_and_complex_and(torch.bool),
                   dtypesIfCUDA=all_types_and_complex_and(torch.bool, torch.half, torch.bfloat16),
                   safe_casts_outputs=True,
                   assert_autodiffed=True,
                   supports_forward_ad=True,
                   skips=(
                       # Reference: https://github.com/pytorch/pytorch/issues/48641
                       SkipInfo('TestUnaryUfuncs', 'test_reference_numerics_hard',
                                device_type='cpu', dtypes=[torch.int8]),
                       SkipInfo('TestUnaryUfuncs', 'test_reference_numerics_extremal',
                                dtypes=[torch.cfloat, torch.cdouble], active_if=IS_WINDOWS),
                       SkipInfo('TestUnaryUfuncs', 'test_reference_numerics_hard',
                                dtypes=[torch.cfloat, torch.cdouble], active_if=IS_WINDOWS),
                       SkipInfo('TestUnaryUfuncs', 'test_reference_numerics_extremal', device_type='cpu',
                                dtypes=[torch.cfloat, torch.cdouble], active_if=IS_MACOS),
                       SkipInfo('TestUnaryUfuncs', 'test_reference_numerics_hard', device_type='cpu',
                                dtypes=[torch.cfloat, torch.cdouble], active_if=IS_MACOS),
                   )),
    OpInfo('cumsum',
           dtypesIfCPU=all_types_and_complex_and(torch.bool),
           dtypesIfCUDA=all_types_and_complex_and(torch.bool, torch.half),
           supports_forward_ad=True,
           skips=(
               # "cumsum_out_{cpu,cuda}" not implemented for 'Bool'
               SkipInfo('TestOpInfo', 'test_supported_dtypes',
                        dtypes=(torch.bool,)),
               # cumsum does not handle correctly out= dtypes
               SkipInfo('TestCommon', 'test_out'),
           ),
           sample_inputs_func=sample_inputs_cumulative_ops),
    OpInfo('cumprod',
           dtypes=all_types_and_complex_and(torch.bool),
           dtypesIfCUDA=all_types_and_complex_and(torch.bool, torch.float16),
           supports_forward_ad=True,
           skips=(
               # "cumprod_out_{cpu, cuda}" not implemented for 'Bool'
               SkipInfo('TestOpInfo', 'test_supported_dtypes',
                        dtypes=(torch.bool,)),
               # cumprod does not handle correctly out= dtypes
               SkipInfo('TestCommon', 'test_out',
                        dtypes=[torch.float32]),
           ),
           # gradgradcheck fails in fast_mode=True: #56275
           sample_inputs_func=sample_inputs_cumprod,
           gradcheck_fast_mode=False),
    OpInfo('cummax',
           dtypesIfCPU=all_types_and(torch.bool),
           dtypesIfCUDA=all_types_and(torch.bool, torch.half),
           sample_inputs_func=partial(sample_inputs_cumulative_ops, supports_dtype_kwargs=False),
           supports_forward_ad=True,
           gradcheck_nondet_tol=GRADCHECK_NONDET_TOL),
    OpInfo('cummin',
           dtypesIfCPU=all_types_and(torch.bool),
           dtypesIfCUDA=all_types_and(torch.bool, torch.half),
           sample_inputs_func=partial(sample_inputs_cumulative_ops, supports_dtype_kwargs=False),
           supports_forward_ad=True,
           gradcheck_nondet_tol=GRADCHECK_NONDET_TOL),
    UnaryUfuncInfo('deg2rad',
                   ref=np.radians,
                   decorators=(precisionOverride({torch.bfloat16: 7e-1,
                                                  torch.float16: 7e-1}),),
                   dtypes=all_types_and(torch.bool, torch.half, torch.bfloat16),
                   supports_forward_ad=True,
                   skips=(
                       # Reference: https://github.com/pytorch/pytorch/pull/51283#issuecomment-770614273
                       SkipInfo('TestUnaryUfuncs', 'test_reference_numerics_hard',
                                dtypes=[torch.bfloat16]),
                   ),
                   safe_casts_outputs=True),
    OpInfo('diff',
           op=torch.diff,
           dtypes=all_types_and_complex_and(torch.bool, torch.float16, torch.bfloat16),
           sample_inputs_func=sample_inputs_diff),
    OpInfo('div',
           variant_test_name='no_rounding_mode',
           dtypes=all_types_and_complex_and(torch.bool, torch.half, torch.bfloat16),
           sample_inputs_func=sample_inputs_div,
           supports_forward_ad=True,
           skips=(SkipInfo('TestOpInfo', 'test_duplicate_method_tests'),),
           assert_autodiffed=True),
    OpInfo('div',
           variant_test_name='true_rounding',
           dtypes=all_types_and_complex_and(torch.bool, torch.half, torch.bfloat16),
           sample_inputs_func=partial(sample_inputs_div, rounding_mode=None),
           supports_forward_ad=True,
           skips=(SkipInfo('TestOpInfo', 'test_duplicate_method_tests'),),
           assert_autodiffed=True),
    OpInfo('div',
           variant_test_name='trunc_rounding',
           dtypes=all_types_and(torch.half, torch.bfloat16),
           sample_inputs_func=partial(sample_inputs_div, rounding_mode='trunc'),
           supports_forward_ad=True,
           skips=(SkipInfo('TestOpInfo', 'test_duplicate_method_tests'),),
           assert_autodiffed=True),
    OpInfo('div',
           variant_test_name='floor_rounding',
           dtypes=all_types_and(torch.half, torch.bfloat16),
           sample_inputs_func=partial(sample_inputs_div, rounding_mode='floor'),
           supports_forward_ad=True,
           skips=(SkipInfo('TestOpInfo', 'test_duplicate_method_tests'),),
           assert_autodiffed=True),
    UnaryUfuncInfo('exp',
                   ref=np_unary_ufunc_integer_promotion_wrapper(np.exp),
                   dtypes=all_types_and_complex_and(torch.bool, torch.bfloat16),
                   dtypesIfCUDA=all_types_and_complex_and(torch.bool, torch.half, torch.bfloat16),
                   skips=(
                       # Reference: https://github.com/pytorch/pytorch/pull/50093#pullrequestreview-561791547
                       SkipInfo('TestUnaryUfuncs', 'test_reference_numerics_extremal', dtypes=[torch.bfloat16]),
                       SkipInfo('TestUnaryUfuncs', 'test_reference_numerics_hard', dtypes=[torch.bfloat16]),
                       SkipInfo('TestUnaryUfuncs', 'test_reference_numerics_normal', dtypes=[torch.bfloat16]),
                       # Reference: https://github.com/pytorch/pytorch/issues/48010
                       SkipInfo('TestUnaryUfuncs', 'test_reference_numerics_extremal',
                                device_type='cpu', dtypes=[torch.cfloat, torch.cdouble]),
                       SkipInfo('TestUnaryUfuncs', 'test_reference_numerics_hard',
                                device_type='cpu', dtypes=[torch.cfloat, torch.cdouble]),
                   ),
                   assert_autodiffed=True,
                   supports_forward_ad=True,
                   safe_casts_outputs=True),
    OpInfo('expand',
           op=lambda self, shape: self.expand(shape),
           dtypes=all_types_and_complex_and(torch.bool, torch.half, torch.bfloat16),
           sample_inputs_func=sample_inputs_expand,
           skips=(
               # Because expand does not have a function variant.
               SkipInfo('TestCommon', 'test_variant_consistency_jit'),),
           supports_forward_ad=True,
           supports_out=False),
    OpInfo('expand_as',
           op=lambda self, other: self.expand_as(other),
           dtypes=all_types_and_complex_and(torch.bool, torch.half, torch.bfloat16),
           supports_forward_ad=True,
           sample_inputs_func=sample_inputs_expand_as,
           skips=(
               # Because expand_as does not have a function variant.
               SkipInfo('TestCommon', 'test_variant_consistency_jit'),),
           supports_out=False),
    OpInfo('diag',
           dtypes=all_types_and_complex_and(torch.bool),
           dtypesIfCPU=all_types_and_complex_and(torch.bool),
           dtypesIfCUDA=all_types_and_complex_and(torch.bool, torch.half, torch.bfloat16),
           sample_inputs_func=sample_inputs_diag),
    OpInfo('eq',
           dtypes=all_types_and_complex_and(torch.bool, torch.bfloat16, torch.float16),
           supports_autograd=False,
           sample_inputs_func=sample_inputs_comparison_ops),
    OpInfo('fmax',
           op=torch.fmax,
           dtypes=all_types_and(torch.float16, torch.bfloat16, torch.bool),
           supports_forward_ad=True,
           sample_inputs_func=sample_inputs_max_min_binary,),
    OpInfo('fmin',
           op=torch.fmin,
           dtypes=all_types_and(torch.float16, torch.bfloat16, torch.bool),
           supports_forward_ad=True,
           sample_inputs_func=sample_inputs_max_min_binary,),
    UnaryUfuncInfo('frac',
                   ref=lambda x: np.modf(x)[0],
                   dtypes=floating_types_and(torch.bfloat16, torch.float16),
                   dtypesIfCUDA=floating_types_and(torch.float16, torch.bfloat16),
                   assert_autodiffed=True,
                   supports_forward_ad=True,
                   # Reference for disabling extremals
                   # https://github.com/pytorch/pytorch/issues/51948
                   handles_extremals=False),
    SpectralFuncInfo('fft.fft',
                     aten_name='fft_fft',
                     ref=np.fft.fft,
                     ndimensional=False,
                     dtypes=all_types_and_complex_and(torch.bool),
                     default_test_dtypes=floating_and_complex_types()),
    SpectralFuncInfo('fft.fftn',
                     aten_name='fft_fftn',
                     ref=np.fft.fftn,
                     ndimensional=True,
                     dtypes=all_types_and_complex_and(torch.bool),
                     default_test_dtypes=floating_and_complex_types(),
                     decorators=[precisionOverride(
                         {torch.float: 1e-4, torch.cfloat: 1e-4})],),
    SpectralFuncInfo('fft.hfft',
                     aten_name='fft_hfft',
                     ref=np.fft.hfft,
                     ndimensional=False,
                     dtypes=all_types_and_complex_and(torch.bool),
                     default_test_dtypes=floating_and_complex_types(),
                     check_batched_gradgrad=False),
    SpectralFuncInfo('fft.rfft',
                     aten_name='fft_rfft',
                     ref=np.fft.rfft,
                     ndimensional=False,
                     dtypes=all_types_and(torch.bool),
                     default_test_dtypes=floating_and_complex_types(),
                     check_batched_grad=False,
                     check_batched_gradgrad=False),
    SpectralFuncInfo('fft.rfftn',
                     aten_name='fft_rfftn',
                     ref=np.fft.rfftn,
                     ndimensional=True,
                     dtypes=all_types_and(torch.bool),
                     default_test_dtypes=floating_and_complex_types(),
                     check_batched_grad=False,
                     check_batched_gradgrad=False,
                     decorators=[precisionOverride({torch.float: 1e-4})],),
    SpectralFuncInfo('fft.ifft',
                     aten_name='fft_ifft',
                     ref=np.fft.ifft,
                     ndimensional=False,
                     dtypes=all_types_and_complex_and(torch.bool),
                     default_test_dtypes=floating_and_complex_types()),
    SpectralFuncInfo('fft.ifftn',
                     aten_name='fft_ifftn',
                     ref=np.fft.ifftn,
                     ndimensional=True,
                     dtypes=all_types_and_complex_and(torch.bool),
                     default_test_dtypes=floating_and_complex_types(),
                     decorators=[
                         DecorateInfo(
                             precisionOverride({torch.float: 1e-4, torch.cfloat: 1e-4}),
                             'TestFFT', 'test_reference_nd')],
                     ),
    SpectralFuncInfo('fft.ihfft',
                     aten_name='fft_ihfft',
                     ref=np.fft.ihfft,
                     ndimensional=False,
                     dtypes=all_types_and(torch.bool),
                     default_test_dtypes=floating_types(),
                     check_batched_grad=False),
    SpectralFuncInfo('fft.irfft',
                     aten_name='fft_irfft',
                     ref=np.fft.irfft,
                     ndimensional=False,
                     dtypes=all_types_and_complex_and(torch.bool),
                     default_test_dtypes=floating_and_complex_types(),
                     check_batched_gradgrad=False),
    SpectralFuncInfo('fft.irfftn',
                     aten_name='fft_irfftn',
                     ref=np.fft.irfftn,
                     ndimensional=True,
                     dtypes=all_types_and_complex_and(torch.bool),
                     default_test_dtypes=floating_and_complex_types(),
                     check_batched_gradgrad=False,
                     decorators=[
                         DecorateInfo(
                             precisionOverride({torch.float: 1e-4, torch.cfloat: 1e-4}),
                             'TestFFT', 'test_reference_nd')],
                     ),
    UnaryUfuncInfo('floor',
                   ref=np.floor,
                   dtypes=floating_types_and(torch.bfloat16),
<<<<<<< HEAD
                   dtypesIfCUDA=floating_types_and(torch.half),
                   supports_forward_ad=True,
=======
                   dtypesIfCUDA=floating_types_and(torch.half, torch.bfloat16),
>>>>>>> e1ccbadd
                   assert_autodiffed=True),
    OpInfo('flip',
           op=torch.flip,
           dtypes=all_types_and_complex_and(torch.bool, torch.half, torch.bfloat16),
           sample_inputs_func=sample_inputs_flip,
           supports_out=False),
    OpInfo('fliplr',
           op=torch.fliplr,
           dtypes=all_types_and_complex_and(torch.bool, torch.half, torch.bfloat16),
           sample_inputs_func=sample_inputs_fliplr_flipud,
           supports_out=False),
    OpInfo('flipud',
           op=torch.flipud,
           dtypes=all_types_and_complex_and(torch.bool, torch.half, torch.bfloat16),
           sample_inputs_func=sample_inputs_fliplr_flipud,
           supports_out=False),
    UnaryUfuncInfo('i0',
                   ref=np.i0,
                   decorators=(precisionOverride({torch.bfloat16: 3e-1,
                                                  torch.float16: 5e-1}),),
                   dtypes=floating_types_and(torch.bfloat16),
                   dtypesIfCUDA=floating_types_and(torch.half, torch.bfloat16),
                   supports_autograd=False),
    UnaryUfuncInfo('special.i0e',
                   aten_name='special_i0e',
                   ref=scipy.special.i0e if TEST_SCIPY else _NOTHING,
                   decorators=(precisionOverride({torch.bfloat16: 3e-1,
                                                  torch.float16: 3e-1}),),
                   dtypes=all_types_and(torch.bool, torch.bfloat16),
                   dtypesIfCUDA=all_types_and(torch.bool, torch.half, torch.bfloat16),
                   supports_autograd=False,
                   safe_casts_outputs=True),
    OpInfo('floor_divide',
           dtypes=all_types_and(torch.half, torch.bfloat16),
           sample_inputs_func=sample_inputs_floor_divide,
           skips=(
               # `test_duplicate_method_tests` doesn't raise any warning, as it doesn't actually
               # call the operator.
               SkipInfo('TestOpInfo', 'test_duplicate_method_tests'),),
           supports_autograd=False,
           ),
    UnaryUfuncInfo('frexp',
                   op=torch.frexp,
                   ref=np.frexp,
                   dtypes=floating_types_and(torch.half),
                   # skip testing torch.frexp as it is not supported by ROCm platform yet
                   decorators=[skipCUDAIfRocm],
                   supports_out=False,
                   supports_forward_ad=True,
                   skips=(
                       # skips below tests as torch.frexp returns tuple-like (mantissa, exponent) as outputs,
                       # while theses tests currently requires output to a single tensor.
                       SkipInfo('TestUnaryUfuncs', 'test_batch_vs_slicing'),
                       SkipInfo('TestUnaryUfuncs', 'test_contig_vs_every_other'),
                       SkipInfo('TestUnaryUfuncs', 'test_contig_vs_transposed'),
                       SkipInfo('TestUnaryUfuncs', 'test_non_contig_expand'),
                       SkipInfo('TestUnaryUfuncs', 'test_variant_consistency'),

                       # skips test_reference_numerics due to error in Windows CI.
                       # The np.frexp returns exponent as np.intc dtype on Windows platform,
                       # and np.intc does not have the correspond torch dtype
                       SkipInfo('TestUnaryUfuncs', 'test_reference_numerics_normal',
                                active_if=IS_WINDOWS),
                       SkipInfo('TestUnaryUfuncs', 'test_reference_numerics_hard',
                                active_if=IS_WINDOWS),
                       SkipInfo('TestUnaryUfuncs', 'test_reference_numerics_extremal',
                                active_if=IS_WINDOWS),
                   )),
    OpInfo('ge',
           aliases=('greater_equal',),
           dtypes=all_types_and(torch.bool, torch.bfloat16, torch.float16),
           supports_autograd=False,
           sample_inputs_func=sample_inputs_comparison_ops),
    OpInfo('geqrf',
           dtypes=floating_and_complex_types(),
           dtypesIfCPU=floating_and_complex_types(),
           supports_autograd=False,
           sample_inputs_func=sample_inputs_geqrf,
           decorators=[skipCUDAIfNoMagma, skipCUDAIfRocm, skipCPUIfNoLapack],),
    OpInfo('gt',
           aliases=('greater',),
           dtypes=all_types_and(torch.bool, torch.bfloat16, torch.float16),
           supports_autograd=False,
           sample_inputs_func=sample_inputs_comparison_ops),
    UnaryUfuncInfo('imag',
                   ref=np.imag,
                   dtypes=complex_types(),
                   supports_out=False,
                   supports_autograd=False,
                   skips=(
                       # Skip since real and imag don't have out variants.
                       SkipInfo('TestUnaryUfuncs', 'test_out_arg_all_dtypes'),
                   )),
    OpInfo('gradient',
           dtypes=floating_and_complex_types_and(torch.int8, torch.int16,
                                                 torch.int32, torch.int64,
                                                 torch.bfloat16, torch.half),
           supports_out=False,
           skips=(
               # following tests give a runtime error with undefined value tensor
               # see discussion : https://github.com/pytorch/pytorch/issues/56660
               SkipInfo('TestCommon', 'test_variant_consistency_jit', dtypes=(torch.float32, torch.complex64)),
           ),
           supports_inplace_autograd=False,
           sample_inputs_func=sample_inputs_gradient),
    OpInfo('inverse',
           op=torch.inverse,
           dtypes=floating_and_complex_types(),
           check_batched_gradgrad=False,
           gradcheck_nondet_tol=GRADCHECK_NONDET_TOL,
           sample_inputs_func=sample_inputs_linalg_invertible,
           decorators=[skipCUDAIfNoMagmaAndNoCusolver, skipCUDAIfRocm, skipCPUIfNoLapack],
           skips=(
               # cuda gradchecks are slow
               # see discussion https://github.com/pytorch/pytorch/pull/47761#issuecomment-747316775
               SkipInfo('TestGradients', 'test_fn_gradgrad', device_type='cuda'),)),
    OpInfo('le',
           aliases=('less_equal',),
           dtypes=all_types_and(torch.bool, torch.bfloat16, torch.float16),
           supports_autograd=False,
           sample_inputs_func=sample_inputs_comparison_ops),
    OpInfo('linalg.det',
           op=torch.linalg.det,
           aliases=('det', ),
           dtypes=floating_and_complex_types(),
           # det doesn't support complex autograd, https://github.com/pytorch/pytorch/issues/57358
           backward_dtypes=floating_types(),
           aten_name='linalg_det',
           sample_inputs_func=sample_inputs_linalg_det,
           decorators=[skipCUDAIfNoMagma, skipCPUIfNoLapack],
           supports_inplace_autograd=False,
           skips=(
               # The following tests fail only on ROCm. This is probably
               # related to the fact that the current linalg.det backward is
               # unstable if the matrix has repeated singular values, see
               # https://github.com/pytorch/pytorch/issues/53364
               SkipInfo('TestGradients', 'test_fn_grad', device_type='cuda',
                        dtypes=(torch.float64,), active_if=TEST_WITH_ROCM),
               SkipInfo('TestGradients', 'test_fn_gradgrad', device_type='cuda',
                        dtypes=(torch.float64,), active_if=TEST_WITH_ROCM),
               SkipInfo('TestCommon', 'test_variant_consistency_jit', device_type='cuda',
                        dtypes=(torch.float64, torch.float32), active_if=TEST_WITH_ROCM),
           )),
    OpInfo('linalg.cholesky',
           aten_name='linalg_cholesky',
           dtypes=floating_and_complex_types(),
           # TODO: RuntimeError: While computing batched gradients,
           # got: vmap: Calling Tensor.as_strided is not supported
           # unless the batch dims being vmapped over are at the front of the tensor (in memory layout).
           check_batched_gradgrad=False,
           sample_inputs_func=sample_inputs_linalg_cholesky,
           gradcheck_wrapper=gradcheck_wrapper_hermitian_input,
           decorators=[skipCUDAIfNoMagmaAndNoCusolver, skipCUDAIfRocm, skipCPUIfNoLapack],
           skips=(
               # cuda gradchecks are slow
               # see discussion https://github.com/pytorch/pytorch/pull/47761#issuecomment-747316775
               SkipInfo('TestGradients', 'test_fn_gradgrad', device_type='cuda'),
               # Gradcheck for complex generates invalid inputs for this function
               SkipInfo('TestGradients', 'test_forward_mode_AD', dtypes=complex_types()),)
           ),
    OpInfo('linalg.cholesky_ex',
           aten_name='linalg_cholesky_ex',
           dtypes=floating_and_complex_types(),
           check_batched_gradgrad=False,
           sample_inputs_func=sample_inputs_linalg_cholesky,
           gradcheck_wrapper=gradcheck_wrapper_hermitian_input,
           decorators=[skipCUDAIfNoMagmaAndNoCusolver, skipCUDAIfRocm, skipCPUIfNoLapack],
           skips=(
               # cuda gradchecks are slow
               # see discussion https://github.com/pytorch/pytorch/pull/47761#issuecomment-747316775
               SkipInfo('TestGradients', 'test_fn_gradgrad', device_type='cuda'),)
           ),
    OpInfo('linalg.cond',
           aten_name='linalg_cond',
           dtypes=floating_and_complex_types(),
           sample_inputs_func=sample_inputs_linalg_cond,
           check_batched_gradgrad=False,
           gradcheck_nondet_tol=GRADCHECK_NONDET_TOL,
           decorators=[skipCUDAIfNoMagmaAndNoCusolver, skipCUDAIfRocm, skipCPUIfNoLapack],
           ),
    OpInfo('linalg.eig',
           aten_name='linalg_eig',
           op=torch.linalg.eig,
           dtypes=floating_and_complex_types(),
           check_batched_gradgrad=False,
           sample_inputs_func=sample_inputs_linalg_eig,
           decorators=[skipCUDAIfNoMagma, skipCUDAIfRocm, skipCPUIfNoLapack]),
    OpInfo('linalg.eigvals',
           aten_name='linalg_eigvals',
           op=torch.linalg.eigvals,
           dtypes=floating_and_complex_types(),
           check_batched_gradgrad=False,
           sample_inputs_func=sample_inputs_linalg_invertible,
           decorators=[skipCUDAIfNoMagma, skipCUDAIfRocm, skipCPUIfNoLapack]),
    OpInfo('linalg.eigh',
           aten_name='linalg_eigh',
           dtypes=floating_and_complex_types(),
           check_batched_gradgrad=False,
           sample_inputs_func=sample_inputs_linalg_eigh,
           gradcheck_wrapper=gradcheck_wrapper_hermitian_input,
           decorators=[skipCUDAIfNoMagma, skipCUDAIfRocm, skipCPUIfNoLapack],
           skips=(
               # cuda gradchecks are slow
               # see discussion https://github.com/pytorch/pytorch/pull/47761#issuecomment-747316775
               SkipInfo('TestGradients', 'test_fn_gradgrad', device_type='cuda'),)
           ),
    OpInfo('linalg.eigvalsh',
           aten_name='linalg_eigvalsh',
           dtypes=floating_and_complex_types(),
           check_batched_gradgrad=False,
           sample_inputs_func=sample_inputs_linalg_eigh,
           gradcheck_wrapper=gradcheck_wrapper_hermitian_input,
           decorators=[skipCUDAIfNoMagma, skipCUDAIfRocm, skipCPUIfNoLapack],),
    OpInfo('linalg.householder_product',
           aten_name='linalg_householder_product',
           op=torch.linalg.householder_product,
           aliases=('orgqr', ),
           dtypes=floating_and_complex_types(),
           # TODO: backward uses in-place operations that vmap doesn't like
           check_batched_grad=False,
           check_batched_gradgrad=False,
           sample_inputs_func=sample_inputs_householder_product,
           decorators=[skipCUDAIfNoCusolver, skipCUDAIfRocm, skipCPUIfNoLapack,
                       # gradgrad checks are slow
                       DecorateInfo(slowTest, 'TestGradients', 'test_fn_gradgrad'), ]),
    OpInfo('linalg.lstsq',
           aten_name='linalg_lstsq',
           op=torch.linalg.lstsq,
           dtypes=floating_and_complex_types(),
           supports_out=True,
           sample_inputs_func=sample_inputs_linalg_lstsq,
           supports_autograd=False,
           decorators=[skipCUDAIfNoMagma, skipCPUIfNoLapack],
           skips=(
               # skip because `linalg_lstsq` is not differentiable
               SkipInfo('TestGradients', 'test_fn_grad'),
               SkipInfo('TestCommon', 'test_variant_consistency_jit'),
           )),
    OpInfo('linalg.matrix_power',
           aliases=('matrix_power',),
           aten_name='linalg_matrix_power',
           dtypes=floating_and_complex_types(),
           supports_inplace_autograd=False,
           decorators=[skipCUDAIfNoMagmaAndNoCusolver, skipCPUIfNoLapack, skipCUDAIfRocm],
           sample_inputs_func=sample_inputs_linalg_matrix_power,
           gradcheck_nondet_tol=GRADCHECK_NONDET_TOL),
    OpInfo('linalg.multi_dot',
           # Need this lambda because gradcheck does not work with TensorList inputs
           aten_name='linalg_multi_dot',
           dtypes=floating_and_complex_types_and(torch.half),
           dtypesIfCPU=all_types_and_complex_and(torch.half, torch.bfloat16),
           dtypesIfCUDA=floating_and_complex_types_and(torch.half, *[torch.bfloat16] if CUDA11OrLater else []),
           supports_inplace_autograd=False,
           # Batched grad checks fail for empty input tensors (see https://github.com/pytorch/pytorch/issues/53407)
           check_batched_grad=False,
           check_batched_gradgrad=False,
           sample_inputs_func=sample_inputs_linalg_multi_dot,
           gradcheck_nondet_tol=GRADCHECK_NONDET_TOL),
    OpInfo('linalg.norm',
           op=torch.linalg.norm,
           dtypes=floating_and_complex_types_and(torch.float16, torch.bfloat16),
           decorators=[skipCUDAIfNoMagma, skipCPUIfNoLapack],
           sample_inputs_func=sample_inputs_linalg_norm,
           aten_name='linalg_norm',
           skips=(
               # linalg.norm does not correctly warn when resizing out= inputs
               SkipInfo('TestCommon', 'test_out'),
           )),
    OpInfo('linalg.matrix_norm',
           aten_name='linalg_matrix_norm',
           dtypes=floating_and_complex_types(),
           decorators=[skipCUDAIfNoMagma, skipCPUIfNoLapack],
           sample_inputs_func=sample_inputs_linalg_matrix_norm,
           skips=(
               # linalg.matrix_norm does not correctly warn when resizing out= inputs
               SkipInfo('TestCommon', 'test_out'),
           )),
    OpInfo('linalg.qr',
           aten_name='linalg_qr',
           op=torch.linalg.qr,
           dtypes=floating_and_complex_types(),
           # batched gradients do not work for empty inputs
           # https://github.com/pytorch/pytorch/issues/50743#issuecomment-767376085
           check_batched_gradgrad=False,
           sample_inputs_func=sample_inputs_linalg_qr,
           decorators=[skipCUDAIfNoMagma, skipCUDAIfRocm, skipCPUIfNoLapack],
           skips=(
               # cuda gradchecks are slow
               # see discussion https://github.com/pytorch/pytorch/pull/47761#issuecomment-747316775
               SkipInfo('TestGradients', 'test_fn_gradgrad', device_type='cuda'),)),
    OpInfo('linalg.slogdet',
           aten_name='linalg_slogdet',
           op=torch.linalg.slogdet,
           dtypes=floating_and_complex_types(),
           sample_inputs_func=sample_inputs_linalg_slogdet,
           decorators=[skipCUDAIfNoMagma, skipCUDAIfRocm, skipCPUIfNoLapack]),
    OpInfo('linalg.vector_norm',
           op=torch.linalg.vector_norm,
           dtypes=floating_and_complex_types_and(torch.float16, torch.bfloat16),
           decorators=[skipCUDAIfNoMagma, skipCPUIfNoLapack],
           sample_inputs_func=sample_inputs_linalg_vector_norm,
           aten_name='linalg_vector_norm',
           skips=(
               # linalg.vector_norm does not correctly warn when resizing out= inputs
               SkipInfo('TestCommon', 'test_out'),
           )),
    UnaryUfuncInfo('log',
                   ref=np.log,
                   domain=(0, float('inf')),
                   dtypes=all_types_and_complex_and(torch.bool, torch.bfloat16),
                   dtypesIfCUDA=all_types_and_complex_and(torch.bool, torch.half, torch.bfloat16),
                   assert_autodiffed=True,
                   safe_casts_outputs=True,
                   supports_forward_ad=True,
                   decorators=(precisionOverride({torch.bfloat16: 5e-2}),),
                   skips=(
                       SkipInfo('TestUnaryUfuncs', 'test_reference_numerics_extremal',
                                device_type='cpu', dtypes=[torch.cfloat, torch.cdouble],
                                active_if=IS_WINDOWS),
                   )),
    UnaryUfuncInfo('log10',
                   ref=np.log10,
                   domain=(0, float('inf')),
                   decorators=(precisionOverride({torch.bfloat16: 5e-2}),),
                   dtypes=all_types_and_complex_and(torch.bool, torch.bfloat16),
                   assert_autodiffed=True,
                   dtypesIfCUDA=all_types_and_complex_and(torch.bool, torch.half, torch.bfloat16),
                   safe_casts_outputs=True,
                   supports_forward_ad=True,
                   skips=(
                       SkipInfo('TestUnaryUfuncs', 'test_reference_numerics_extremal',
                                device_type='cpu', dtypes=[torch.cfloat, torch.cdouble],
                                active_if=IS_WINDOWS),
                   )),
    UnaryUfuncInfo('log1p',
                   ref=np.log1p,
                   domain=(-1, float('inf')),
                   dtypes=all_types_and(torch.bool, torch.bfloat16),
                   dtypesIfCUDA=all_types_and(torch.bool, torch.half, torch.bfloat16),
                   decorators=(precisionOverride({torch.bfloat16: 1e-1}),),
                   safe_casts_outputs=True,
                   supports_forward_ad=True,
                   assert_autodiffed=True),
    UnaryUfuncInfo('log2',
                   ref=np.log2,
                   domain=(0, float('inf')),
                   dtypes=all_types_and_complex_and(torch.bool, torch.bfloat16),
                   dtypesIfCUDA=all_types_and_complex_and(torch.bool, torch.half, torch.bfloat16),
                   assert_autodiffed=True,
                   safe_casts_outputs=True,
                   supports_forward_ad=True,
                   decorators=(precisionOverride({torch.bfloat16: 1e-1}),),
                   skips=(
                       SkipInfo('TestUnaryUfuncs', 'test_reference_numerics_extremal',
                                dtypes=[torch.cfloat, torch.cdouble]),
                       SkipInfo('TestUnaryUfuncs', 'test_reference_numerics_normal',
                                dtypes=[torch.cfloat, torch.cdouble]),
                   )),
    OpInfo('logaddexp',
           dtypes=floating_types(),
           dtypesIfCUDA=floating_types_and(torch.bfloat16),
           dtypesIfROCM=floating_types_and(torch.bfloat16),
           supports_forward_ad=True,
           sample_inputs_func=lambda op_info, device, dtype, requires_grad=False, **kwargs:
           (SampleInput(make_tensor((S, S), device, dtype, requires_grad=requires_grad),
                        args=(make_tensor((S, S), device, dtype, requires_grad=requires_grad),)),)),
    OpInfo('logaddexp2',
           dtypes=floating_types(),
           dtypesIfCUDA=floating_types_and(torch.bfloat16),
           dtypesIfROCM=floating_types_and(torch.bfloat16),
           supports_forward_ad=True,
           sample_inputs_func=lambda op_info, device, dtype, requires_grad=False, **kwargs:
           (SampleInput(make_tensor((S, S), device, dtype, requires_grad=requires_grad),
                        args=(make_tensor((S, S), device, dtype, requires_grad=requires_grad),)),)),
    UnaryUfuncInfo('logical_not',
                   ref=np.logical_not,
                   decorators=(precisionOverride({torch.bfloat16: 7e-1,
                                                  torch.float16: 5e-1}),),
                   dtypes=all_types_and_complex_and(torch.bool, torch.half, torch.bfloat16),
                   safe_casts_outputs=True,
                   supports_autograd=False,
                   skips=(
                       # The function variant always returns BoolTensor
                       # while the inplace variant preserves the input dtype.
                       # >>> t = torch.randn(3)
                       # >>> torch.logical_not(t)
                       # tensor([False, False, False])
                       # >>> torch.logical_not(t).dtype
                       # torch.bool
                       # >>> t.logical_not_().dtype
                       # torch.float32
                       SkipInfo('TestUnaryUfuncs', 'test_variant_consistency',
                                dtypes=all_types_and_complex_and(torch.half, torch.bfloat16)),
                       SkipInfo('TestCommon', 'test_variant_consistency_eager',
                                dtypes=all_types_and_complex_and(torch.half, torch.bfloat16)),
                   )),
    OpInfo('lt',
           aliases=('less',),
           dtypes=all_types_and(torch.bool, torch.bfloat16, torch.float16),
           supports_autograd=False,
           sample_inputs_func=sample_inputs_comparison_ops),
    OpInfo('lu',
           op=torch.lu,
           dtypes=floating_and_complex_types(),
           supports_inplace_autograd=False,
           check_batched_gradgrad=False,
           supports_out=False,
           sample_inputs_func=sample_inputs_lu,
           decorators=[skipCUDAIfNoMagmaAndNoCusolver, skipCUDAIfRocm, skipCPUIfNoLapack],
           skips=(
               # cuda gradchecks are slow
               # see discussion https://github.com/pytorch/pytorch/pull/47761#issuecomment-747316775
               SkipInfo('TestGradients', 'test_fn_gradgrad', device_type='cuda'),
               # we skip jit tests because lu_backward is impelemented as autograd.Function,
               # which does not support autograd with scripting
               SkipInfo('TestCommon', 'test_variant_consistency_jit'),
               # Skip operator schema test because this is a functional and not an operator
               SkipInfo('TestOperatorSignatures', 'test_get_torch_func_signature_exhaustive'),
           )),
    OpInfo('lu_unpack',
           op=torch.lu_unpack,
           dtypes=floating_and_complex_types(),
           supports_inplace_autograd=False,
           # we use in-place operations which cannot be avoided.
           # This cases vmap failures, hence we skip batched gradient checks
           check_batched_grad=False,
           supports_out=True,
           sample_inputs_func=sample_inputs_lu_unpack,
           decorators=[skipCUDAIfNoMagmaAndNoCusolver, skipCUDAIfRocm, skipCPUIfNoLapack],
           skips=(
               # cuda gradchecks are slow
               # see discussion https://github.com/pytorch/pytorch/pull/47761#issuecomment-747316775
               SkipInfo('TestGradients', 'test_fn_gradgrad', device_type='cuda'),
           )),
    OpInfo('masked_fill',
           dtypes=all_types_and_complex_and(torch.bool, torch.half, torch.bfloat16),
           sample_inputs_func=sample_inputs_masked_fill,
           supports_forward_ad=True,
           supports_out=False),
    OpInfo('masked_scatter',
           dtypes=all_types_and_complex_and(torch.bool, torch.half, torch.bfloat16),
           sample_inputs_func=sample_inputs_masked_scatter,
           supports_forward_ad=True,
           supports_out=False),
    OpInfo('masked_select',
           dtypes=all_types_and_complex_and(torch.bool, torch.half, torch.bfloat16),
           supports_forward_ad=True,
           sample_inputs_func=sample_inputs_masked_select),
    OpInfo('matrix_exp',
           dtypesIfCPU=floating_and_complex_types_and(torch.bfloat16),
           dtypesIfCUDA=floating_and_complex_types_and(torch.float16, *[torch.bfloat16] if CUDA11OrLater else []),
           sample_inputs_func=sample_inputs_matrix_exp,
           supports_out=False),
    OpInfo('matmul',
           dtypes=floating_types(),
           dtypesIfCPU=all_types_and_complex(),
           dtypesIfCUDA=floating_and_complex_types_and(torch.float16, *[torch.bfloat16] if CUDA11OrLater else []),
           dtypesIfROCM=floating_types_and(torch.half, torch.bfloat16),
           assert_autodiffed=True,
           sample_inputs_func=sample_inputs_matmul,
           skips=(
               # matmul does not correctly warn when resizing out= inputs
               SkipInfo('TestCommon', 'test_out'),
               # https://github.com/pytorch/pytorch/issues/55755
               SkipInfo('TestOpInfo', 'test_unsupported_dtypes',
                        device_type='cpu', dtypes=(torch.float16,)),
               # Backward for BFloat16 isn't supported because of the error
               # "RuntimeError: CUDA error: CUBLAS_STATUS_NOT_SUPPORTED when
               # calling cublasGemmStridedBatchedExFix."
               SkipInfo('TestOpInfo', 'test_supported_backward',
                        device_type='cuda', dtypes=(torch.bfloat16,)),)),
    OpInfo('max',
           op=torch.max,
           variant_test_name='binary',
           dtypes=all_types_and(torch.float16, torch.bfloat16, torch.bool),
           sample_inputs_func=sample_inputs_max_min_binary,
           supports_forward_ad=True,
           assert_autodiffed=True,),
    OpInfo('max',
           op=torch.max,
           variant_test_name='reduction_with_dim',
           dtypes=all_types_and(torch.float16, torch.bfloat16, torch.bool),
           sample_inputs_func=sample_inputs_max_min_reduction_with_dim,
           supports_forward_ad=True,
           skips=(
               # max does not correctly warn when resizing out= inputs
               SkipInfo('TestCommon', 'test_out'),)),
    OpInfo('max',
           op=torch.max,
           variant_test_name='reduction_no_dim',
           dtypes=all_types_and(torch.float16, torch.bfloat16, torch.bool),
           supports_out=False,
           supports_forward_ad=True,
           sample_inputs_func=sample_inputs_max_min_reduction_no_dim,),
    OpInfo('min',
           op=torch.min,
           variant_test_name='binary',
           dtypes=all_types_and(torch.float16, torch.bfloat16, torch.bool),
           sample_inputs_func=sample_inputs_max_min_binary,
           supports_forward_ad=True,
           assert_autodiffed=True,),
    OpInfo('min',
           op=torch.min,
           variant_test_name='reduction_with_dim',
           dtypes=all_types_and(torch.float16, torch.bfloat16, torch.bool),
           sample_inputs_func=sample_inputs_max_min_reduction_with_dim,
           supports_forward_ad=True,
           skips=(
               # min does not correctly warn when resizing out= inputs
               SkipInfo('TestCommon', 'test_out'),
           )),
    OpInfo('min',
           op=torch.min,
           variant_test_name='reduction_no_dim',
           dtypes=all_types_and(torch.float16, torch.bfloat16, torch.bool),
           supports_out=False,
           supports_forward_ad=True,
           sample_inputs_func=sample_inputs_max_min_reduction_no_dim,),
    OpInfo('sum',
           dtypes=all_types_and_complex_and(torch.float16, torch.bfloat16, torch.bool),
           supports_out=False,
           sample_inputs_func=sample_inputs_reduction_wrapper(supports_multiple_dims=True)),
    OpInfo('nansum',
           dtypes=all_types_and(torch.float16, torch.bfloat16, torch.bool),
           dtypesIfCPU=all_types_and(torch.float16, torch.bool),
           supports_out=False,
           sample_inputs_func=sample_inputs_reduction_wrapper(supports_multiple_dims=True)),
    # TODO(@heitorschueroff) Add test for dtype kwarg
    OpInfo('mean',
           dtypes=floating_and_complex_types_and(torch.float16, torch.bfloat16),
           assert_autodiffed=True,
           supports_forward_ad=True,
           sample_inputs_func=sample_inputs_reduction_wrapper(supports_multiple_dims=True),
           # Need to skip out test because one of the overload for mean does not support it
           # TODO(@heitorschueroff) fix this when implementing ReductionInfo
           skips=(SkipInfo('TestCommon', 'test_out'),)),
    OpInfo('quantile',
           dtypes=floating_types(),
           sample_inputs_func=sample_inputs_reduction_quantile),
    OpInfo('nanquantile',
           dtypes=floating_types(),
           sample_inputs_func=sample_inputs_reduction_quantile),
    OpInfo('maximum',
           op=torch.maximum,
           dtypes=all_types_and(torch.float16, torch.bfloat16, torch.bool),
           supports_forward_ad=True,
           sample_inputs_func=sample_inputs_max_min_binary,),
    OpInfo('minimum',
           op=torch.minimum,
           dtypes=all_types_and(torch.float16, torch.bfloat16, torch.bool),
           supports_forward_ad=True,
           sample_inputs_func=sample_inputs_max_min_binary,),
    OpInfo('nn.functional.hardswish',
           aten_name="hardswish",
           supports_autograd=True,
           assert_autodiffed=True,
           sample_inputs_func=sample_inputs_hardswish,
           dtypesIfCUDA=floating_types_and(torch.half, torch.bfloat16),
           supports_gradgrad=False,
           supports_forward_ad=True,
           supports_out=False,
           autodiff_nonfusible_nodes=["aten::hardswish"]),
    OpInfo('nn.functional.leaky_relu',
           aliases=None,
           aten_name="leaky_relu",
           dtypes=floating_types(),
           sample_inputs_func=sample_inputs_leaky_relu,
           dtypesIfCUDA=floating_types_and(torch.float16, torch.bfloat16),
           supports_autograd=True,
           assert_autodiffed=True,
           supports_gradgrad=True,
           supports_out=False,
           autodiff_nonfusible_nodes=["aten::leaky_relu"]),
    OpInfo('topk',
           dtypes=all_types(),
           dtypesIfCUDA=all_types_and(torch.bfloat16, torch.float16),
           sample_inputs_func=sample_inputs_topk,
           skips=(
               # Topk is not raising a warning when the out is resized
               SkipInfo('TestCommon', 'test_out'),
           )),
    OpInfo('nn.functional.hardshrink',
           aten_name="hardshrink",
           dtypes=floating_types(),
           dtypesIfCUDA=floating_types_and(torch.float16, torch.bfloat16),
           supports_autograd=True,
           assert_autodiffed=True,
           sample_inputs_func=sample_inputs_hardshrink_hardtanh,
           supports_gradgrad=True,
           supports_out=False,
           autodiff_nonfusible_nodes=["aten::hardshrink"]),
    OpInfo('nn.functional.hardtanh',
           aten_name="hardtanh",
           dtypesIfCPU=floating_types_and(torch.int8, torch.int16, torch.int32, torch.int64, torch.bfloat16),
           backward_dtypesIfCPU=all_types(),
           dtypesIfCUDA=floating_types_and(torch.int8, torch.int16, torch.int32, torch.int64, torch.float16, torch.bfloat16),
           backward_dtypesIfCUDA=floating_types(),
           supports_autograd=True,
           assert_autodiffed=True,
           sample_inputs_func=sample_inputs_hardshrink_hardtanh,
           supports_gradgrad=True,
           supports_out=False,
           autodiff_nonfusible_nodes=["aten::hardtanh"]),
    OpInfo('nn.functional.gelu',
           aten_name="gelu",
           supports_autograd=True,
           assert_autodiffed=True,
           sample_inputs_func=sample_inputs_gelu,
           dtypesIfCUDA=floating_types_and(torch.half, torch.bfloat16),
           supports_gradgrad=True,
           supports_out=False,
           autodiff_nonfusible_nodes=["aten::gelu"]),
    OpInfo('mm',
           dtypes=floating_and_complex_types_and(torch.half),
           dtypesIfCPU=all_types_and_complex_and(torch.float16, torch.bfloat16),
           dtypesIfCUDA=floating_and_complex_types_and(torch.float16, *[torch.bfloat16] if CUDA11OrLater else []),
           assert_autodiffed=True,
           supports_forward_ad=True,
           sample_inputs_func=sample_inputs_mm,
           skips=(
               # mm does not correctly warn when resizing out= inputs
               SkipInfo('TestCommon', 'test_out'),
           )),
    OpInfo('mode',
           op=torch.mode,
           dtypes=all_types_and(torch.float16, torch.bfloat16, torch.bool),
           supports_forward_ad=True,
           sample_inputs_func=sample_inputs_mode,),
    MvlGammaInfo(variant_test_name='mvlgamma_p_1',
                 domain=(1e-4, float('inf')),
                 skips=skips_mvlgamma(),
                 sample_kwargs=lambda device, dtype, input: ({'p': 1}, {'d': 1})),
    MvlGammaInfo(variant_test_name='mvlgamma_p_3',
                 domain=(1.1, float('inf')),
                 skips=skips_mvlgamma(skip_redundant=True) + (
                     SkipInfo('TestUnaryUfuncs', 'test_reference_numerics_hard', dtypes=(torch.float16,)),
                 ),
                 sample_kwargs=lambda device, dtype, input: ({'p': 3}, {'d': 3})),
    MvlGammaInfo(variant_test_name='mvlgamma_p_5',
                 domain=(2.1, float('inf')),
                 skips=skips_mvlgamma(skip_redundant=True) + (
                     SkipInfo('TestUnaryUfuncs', 'test_reference_numerics_hard', dtypes=(torch.float16,)),
                 ),
                 sample_kwargs=lambda device, dtype, input: ({'p': 5}, {'d': 5})),
    OpInfo('ne',
           aliases=('not_equal',),
           dtypes=all_types_and_complex_and(torch.bool, torch.bfloat16, torch.float16),
           supports_autograd=False,
           sample_inputs_func=sample_inputs_comparison_ops),
    OpInfo('narrow',
           dtypes=all_types_and_complex_and(torch.bool, torch.bfloat16, torch.float16),
           supports_out=False,
           supports_forward_ad=True,
           sample_inputs_func=sample_inputs_narrow),
    UnaryUfuncInfo('neg',
                   aliases=('negative', ),
                   ref=np.negative,
                   dtypes=all_types_and_complex_and(torch.half, torch.bfloat16),
                   assert_autodiffed=True,),
    OpInfo('dist',
           op=torch.dist,
           dtypes=floating_and_complex_types_and(torch.half, torch.bfloat16),
           # "pow" not implemented for 'BFloat16' or 'half'
           backward_dtypes=floating_and_complex_types(),
           sample_inputs_func=sample_inputs_dist,
           skips=(
               # dist does not correctly warn when resizing out= inputs
               SkipInfo('TestCommon', 'test_out'),
           )),
    OpInfo('outer',
           op=torch.outer,
           aliases=('ger', ),
           dtypes=all_types_and_complex_and(torch.bool, torch.float16, torch.bfloat16),
           sample_inputs_func=sample_inputs_outer,),
    OpInfo('ormqr',
           op=torch.ormqr,
           dtypes=floating_and_complex_types(),
           supports_autograd=False,
           sample_inputs_func=sample_inputs_ormqr,
           decorators=[skipCUDAIfNoCusolver, skipCPUIfNoLapack]),
    OpInfo('permute',
           dtypes=all_types_and_complex_and(torch.bool, torch.float16, torch.bfloat16),
           dtypesIfCUDA=all_types_and_complex_and(torch.bool, torch.float16, torch.bfloat16),
           supports_out=False,
           assert_autodiffed=True,
           sample_inputs_func=sample_inputs_permute),
    OpInfo('pow',
           dtypes=all_types_and_complex_and(torch.half, torch.bfloat16, torch.bool),
           # Due to AVX2 curently not being fully supported for Float16, log_vml_cpu can't be enabled
           # for Float16, causing this test to fail. pow's autograd for Float16 is thus currently
           # unsupported on CPU.
           backward_dtypes=all_types_and_complex_and(torch.bfloat16, torch.bool),
           sample_inputs_func=sample_inputs_pow,
           supports_inplace_autograd=False,
           assert_autodiffed=True),
    OpInfo('float_power',
           dtypes=all_types_and_complex_and(torch.half, torch.bfloat16, torch.bool),
           sample_inputs_func=sample_inputs_pow),
    OpInfo('prod',
           dtypes=all_types_and_complex_and(torch.bool),
           dtypesIfCUDA=all_types_and_complex_and(torch.bool, torch.float16, torch.bfloat16),
           # "cumprod_cuda" not implemented for 'BFloat16'
           backward_dtypesIfCUDA=all_types_and_complex_and(torch.bool, torch.float16),
           skips=(
               # prod does not support the (Tensor, *, out) overload
               SkipInfo('TestCommon', 'test_out',
                        dtypes=[torch.float32]),
           ),
           sample_inputs_func=sample_inputs_prod,
           gradcheck_nondet_tol=GRADCHECK_NONDET_TOL),
    OpInfo('qr',
           op=torch.qr,
           dtypes=floating_and_complex_types(),
           sample_inputs_func=sample_inputs_linalg_qr,
           # batched gradients do not work for empty inputs
           # https://github.com/pytorch/pytorch/issues/50743#issuecomment-767376085
           check_batched_gradgrad=False,
           decorators=[skipCUDAIfNoMagma, skipCUDAIfRocm, skipCPUIfNoLapack],
           skips=(
               # cuda gradchecks are slow
               # see discussion https://github.com/pytorch/pytorch/pull/47761#issuecomment-747316775
               SkipInfo('TestGradients', 'test_fn_gradgrad', device_type='cuda'),)),
    UnaryUfuncInfo('rad2deg',
                   ref=np.degrees,
                   decorators=(precisionOverride({torch.bfloat16: 7e-1,
                                                  torch.float16: 7e-1}),),
                   dtypes=all_types_and(torch.bool, torch.half, torch.bfloat16),
                   skips=(
                       # Reference: https://github.com/pytorch/pytorch/pull/51283#issuecomment-770614273
                       SkipInfo('TestUnaryUfuncs', 'test_reference_numerics_normal',
                                dtypes=[torch.bfloat16]),
                       SkipInfo('TestUnaryUfuncs', 'test_reference_numerics_hard',
                                dtypes=[torch.bfloat16]),
                       SkipInfo('TestUnaryUfuncs', 'test_reference_numerics_extremal',
                                dtypes=[torch.bfloat16]),
                   ),
                   safe_casts_outputs=True),
    UnaryUfuncInfo('real',
                   ref=np.real,
                   dtypes=complex_types(),
                   supports_out=False,
                   supports_autograd=False,
                   skips=(
                       # Skip since real and imag don't have out variants.
                       SkipInfo('TestUnaryUfuncs', 'test_out_arg_all_dtypes'),
                   )),
    OpInfo('roll',
           dtypes=all_types_and_complex_and(torch.bool, torch.bfloat16, torch.half),
           supports_out=False,
           sample_inputs_func=sample_inputs_roll),
    OpInfo('rot90',
           dtypes=all_types_and_complex_and(torch.bool, torch.bfloat16, torch.half),
           supports_out=False,
           sample_inputs_func=sample_inputs_rot90),
    UnaryUfuncInfo('round',
                   ref=np.round,
                   dtypes=floating_types_and(torch.bfloat16),
                   dtypesIfCUDA=floating_types_and(torch.half, torch.bfloat16),
                   assert_autodiffed=True,),
    UnaryUfuncInfo('sin',
                   ref=np.sin,
                   dtypes=all_types_and_complex_and(torch.bool, torch.bfloat16),
                   dtypesIfCUDA=all_types_and_complex_and(torch.bool, torch.half, torch.bfloat16),
                   assert_autodiffed=True,
                   handles_large_floats=False,
                   handles_complex_extremals=False,
                   safe_casts_outputs=True,
                   decorators=(precisionOverride({torch.bfloat16: 1e-2}),)),
    UnaryUfuncInfo('sinc',
                   ref=np_sinc_with_fp16_as_fp32,
                   dtypes=all_types_and_complex_and(torch.bool, torch.bfloat16),
                   dtypesIfCUDA=all_types_and_complex_and(torch.bool, torch.half, torch.bfloat16),
                   handles_large_floats=False,
                   handles_complex_extremals=False,
                   safe_casts_outputs=True,
                   decorators=(precisionOverride({torch.bfloat16: 1e-2,
                                                  torch.float16: 1e-2}),),
                   skips=(
                       # Reference: https://github.com/pytorch/pytorch/issues/49133
                       SkipInfo('TestUnaryUfuncs', 'test_reference_numerics_normal',
                                dtypes=[torch.cfloat]),
                   )),
    UnaryUfuncInfo('sinh',
                   ref=np_unary_ufunc_integer_promotion_wrapper(np.sinh),
                   dtypes=all_types_and_complex_and(torch.bool),
                   dtypesIfCUDA=all_types_and_complex_and(torch.bool, torch.half, torch.bfloat16),
                   safe_casts_outputs=True,
                   assert_autodiffed=True,
                   decorators=(precisionOverride({torch.float16: 1e-2}),),
                   skips=(
                       SkipInfo('TestUnaryUfuncs', 'test_reference_numerics_extremal',
                                device_type='cpu', dtypes=[torch.cfloat, torch.cdouble],
                                active_if=(IS_MACOS or IS_WINDOWS)),
                       SkipInfo('TestUnaryUfuncs', 'test_reference_numerics_hard',
                                device_type='cpu', dtypes=[torch.cfloat, torch.cdouble],
                                active_if=(IS_MACOS or IS_WINDOWS)),
                       # Reference: https://github.com/pytorch/pytorch/issues/48641
                       SkipInfo('TestUnaryUfuncs', 'test_reference_numerics_hard',
                                device_type='cpu', dtypes=[torch.int8]),
                   )),
    UnaryUfuncInfo('sign',
                   ref=reference_sign,
                   dtypes=all_types_and(torch.bool, torch.bfloat16, torch.half),
                   dtypesIfCUDA=all_types_and(torch.bool, torch.bfloat16, torch.half),
                   skips=(
                       # Reference: https://github.com/pytorch/pytorch/issues/41245
                       SkipInfo('TestUnaryUfuncs', 'test_reference_numerics_extremal',
                                dtypes=[torch.bfloat16, torch.float16, torch.float32, torch.float64]),
                   )),
    UnaryUfuncInfo('sgn',
                   ref=reference_sgn,
                   dtypes=all_types_and_complex_and(torch.bool, torch.bfloat16, torch.half),
                   skips=(
                       # Reference: https://github.com/pytorch/pytorch/issues/41245
                       SkipInfo('TestUnaryUfuncs', 'test_reference_numerics_extremal',
                                dtypes=[torch.bfloat16, torch.float16, torch.float32, torch.float64]),
                       # Reference: https://github.com/pytorch/pytorch/issues/53958
                       # Test fails in comparison on Nan as the `equal_nan` is True for
                       # comparing the CPU tensors.
                       SkipInfo('TestUnaryUfuncs', 'test_reference_numerics_extremal',
                                device_type='cpu', dtypes=[torch.complex64, torch.complex128]),
                       # Reference: https://github.com/pytorch/pytorch/issues/48486
                       SkipInfo('TestUnaryUfuncs', 'test_reference_numerics_hard',
                                device_type='cpu', dtypes=[torch.complex64])
                   )),
    OpInfo('__radd__',
           op=torch.Tensor.__radd__,
           dtypes=all_types_and_complex_and(torch.bfloat16, torch.half, torch.bool),
           sample_inputs_func=sample_inputs_rbinops,
           supports_out=False,
           skips=(SkipInfo('TestCommon', 'test_variant_consistency_jit',),),
           assert_autodiffed=True,
           supports_forward_ad=True,
           autodiff_nonfusible_nodes=['aten::add'],),
    OpInfo('__rdiv__',
           op=torch.Tensor.__rdiv__,
           dtypes=all_types_and_complex_and(torch.bfloat16, torch.half, torch.bool),
           sample_inputs_func=sample_inputs_rbinops,
           supports_out=False,
           skips=(SkipInfo('TestCommon', 'test_variant_consistency_jit',),),
           assert_autodiffed=True,
           autodiff_nonfusible_nodes=['aten::mul', 'aten::reciprocal'],),
    OpInfo('__rmul__',
           op=torch.Tensor.__rmul__,
           dtypes=all_types_and_complex_and(torch.bfloat16, torch.half, torch.bool),
           sample_inputs_func=sample_inputs_rbinops,
           supports_out=False,
           skips=(SkipInfo('TestCommon', 'test_variant_consistency_jit',),),
           assert_autodiffed=True,
           supports_forward_ad=True,
           autodiff_nonfusible_nodes=['aten::mul'],),
    OpInfo('__rmatmul__',
           op=torch.Tensor.__rmatmul__,
           dtypes=floating_types(),
           dtypesIfCPU=all_types_and_complex(),
           dtypesIfCUDA=floating_types_and(torch.float16, torch.complex64, torch.complex128),
           dtypesIfROCM=floating_types_and(torch.half),
           assert_autodiffed=True,
           sample_inputs_func=sample_inputs_matmul,
           supports_out=False,
           skips=(
               SkipInfo('TestCommon', 'test_variant_consistency_jit',),
               # https://github.com/pytorch/pytorch/issues/55755
               SkipInfo('TestOpInfo', 'test_unsupported_dtypes',
                        device_type='cpu', dtypes=(torch.float16,)),
               # https://github.com/pytorch/pytorch/pull/57934#issuecomment-840091579
               SkipInfo('TestOpInfo', 'test_unsupported_dtypes',
                        device_type='cuda', dtypes=(torch.bfloat16,)),)),
    OpInfo('__rpow__',
           op=torch.Tensor.__rpow__,
           dtypes=all_types_and_complex_and(torch.bfloat16, torch.half, torch.bool),
           sample_inputs_func=sample_inputs_rbinops,
           supports_out=False,
           skips=(
               # Reference: https://github.com/pytorch/pytorch/issues/54774
               # "log2" "_vml_cpu" not implemented for Half
               SkipInfo('TestOpInfo', 'test_supported_backward', device_type='cpu',
                        dtypes=(torch.float16,)),

               SkipInfo('TestCommon', 'test_variant_consistency_jit',),),
           assert_autodiffed=True,
           autodiff_nonfusible_nodes=['aten::pow'],),
    OpInfo('__rsub__',
           op=torch.Tensor.__rsub__,
           dtypes=all_types_and_complex_and(torch.bfloat16, torch.half),
           sample_inputs_func=sample_inputs_rbinops,
           supports_out=False,
           skips=(SkipInfo('TestCommon', 'test_variant_consistency_jit',),),
           assert_autodiffed=True,
           autodiff_nonfusible_nodes=['aten::rsub'],),
    OpInfo('rsub',
           dtypes=all_types_and_complex_and(torch.bfloat16, torch.half),
           variant_test_name='rsub_tensor',
           supports_out=False,
           supports_inplace_autograd=False,
           skips=(
               # Reference: https://github.com/pytorch/pytorch/issues/53797
               # JIT doesn't understand complex literals
               SkipInfo('TestCommon', 'test_variant_consistency_jit',
                        dtypes=[torch.cfloat, torch.cdouble]),
           ),
           sample_inputs_func=partial(sample_inputs_rsub, variant='tensor'),),
    OpInfo('rsub',
           dtypes=all_types_and_complex_and(torch.bfloat16, torch.half),
           variant_test_name='rsub_scalar',
           supports_out=False,
           supports_inplace_autograd=False,
           sample_inputs_func=partial(sample_inputs_rsub, variant='scalar'),
           skips=(
               # Reference: https://github.com/pytorch/pytorch/issues/53797
               # JIT doesn't understand complex literals
               SkipInfo('TestCommon', 'test_variant_consistency_jit',
                        dtypes=all_types_and_complex_and(torch.bfloat16, torch.half)),),
           assert_autodiffed=True,),
    OpInfo('select',
           dtypes=all_types_and_complex_and(torch.bfloat16, torch.half, torch.bool),
           supports_forward_ad=True,
           sample_inputs_func=sample_inputs_select,
           supports_out=False),
    UnaryUfuncInfo('signbit',
                   ref=np.signbit,
                   dtypes=all_types_and(torch.bool, torch.bfloat16, torch.half),
                   supports_autograd=False,),
    OpInfo('solve',
           op=torch.solve,
           dtypes=floating_and_complex_types(),
           sample_inputs_func=sample_inputs_legacy_solve,
           check_batched_gradgrad=False,
           decorators=[skipCUDAIfNoMagma, skipCUDAIfRocm, skipCPUIfNoLapack],
           # cuda gradchecks are slow
           # see discussion https://github.com/pytorch/pytorch/pull/47761#issuecomment-747316775
           skips=(SkipInfo('TestGradients', 'test_fn_gradgrad', device_type='cuda'),)),
    OpInfo('std',
           dtypes=floating_and_complex_types_and(torch.half),
           dtypesIfCUDA=floating_and_complex_types_and(torch.half, torch.bfloat16),
           # std doesn't support complex autograd, https://github.com/pytorch/pytorch/issues/57358
           backward_dtypesIfCPU=floating_types_and(torch.half),
           backward_dtypesIfCUDA=floating_types_and(torch.half, torch.bfloat16),
           sample_inputs_func=sample_inputs_std_var,
           # TODO: std does support out in some signatures
           supports_out=False,
           assert_autodiffed=True,
           ),
    UnaryUfuncInfo('tan',
                   ref=np.tan,
                   dtypes=all_types_and_complex_and(torch.bool, torch.bfloat16),
                   dtypesIfCUDA=all_types_and_complex_and(torch.bool, torch.half, torch.bfloat16),
                   assert_autodiffed=True,
                   safe_casts_outputs=True,
                   skips=(
                       SkipInfo('TestUnaryUfuncs', 'test_reference_numerics_extremal',
                                device_type='cpu', dtypes=[torch.bfloat16]),
                       SkipInfo('TestUnaryUfuncs', 'test_reference_numerics_hard',
                                device_type='cpu', dtypes=[torch.bfloat16]),
                       SkipInfo('TestUnaryUfuncs', 'test_reference_numerics_normal',
                                device_type='cpu', dtypes=[torch.bfloat16]),
                       SkipInfo('TestUnaryUfuncs', 'test_reference_numerics_extremal',
                                device_type='cpu', dtypes=[torch.cfloat, torch.cdouble],
                                active_if=(IS_MACOS or IS_WINDOWS)),
                       SkipInfo('TestUnaryUfuncs', 'test_reference_numerics_hard',
                                device_type='cpu', dtypes=[torch.cfloat, torch.cdouble],
                                active_if=(IS_MACOS or IS_WINDOWS)),
                       SkipInfo('TestUnaryUfuncs', 'test_reference_numerics_normal',
                                device_type='cpu', dtypes=[torch.cfloat, torch.cdouble],
                                active_if=(IS_MACOS or IS_WINDOWS)),
                       SkipInfo('TestUnaryUfuncs', 'test_reference_numerics_hard',
                                device_type='cuda', dtypes=[torch.float64],
                                active_if=TEST_WITH_ROCM),
                   )),
    UnaryUfuncInfo('tanh',
                   ref=np.tanh,
                   decorators=(precisionOverride({torch.bfloat16: 1e-2}),),
                   dtypes=all_types_and_complex_and(torch.bool, torch.bfloat16),
                   dtypesIfCUDA=all_types_and_complex_and(torch.bool, torch.half, torch.bfloat16),
                   # "tanh_backward_cpu" not implemented for 'BFloat16'
                   backward_dtypesIfCPU=all_types_and_complex_and(torch.bool),
                   assert_autodiffed=True,
                   safe_casts_outputs=True,
                   skips=(
                       SkipInfo('TestUnaryUfuncs', 'test_reference_numerics_extremal',
                                device_type='cpu', dtypes=[torch.cfloat, torch.cdouble],
                                active_if=(IS_MACOS or IS_WINDOWS)),
                       SkipInfo('TestUnaryUfuncs', 'test_reference_numerics_hard',
                                device_type='cpu', dtypes=[torch.cfloat, torch.cdouble],
                                active_if=(IS_MACOS or IS_WINDOWS)),
                       SkipInfo('TestUnaryUfuncs', 'test_reference_numerics_normal',
                                device_type='cpu', dtypes=[torch.cfloat, torch.cdouble],
                                active_if=(IS_MACOS or IS_WINDOWS)),
                   )),
    OpInfo('tensor_split',
           dtypes=all_types_and_complex_and(torch.bool),
           dtypesIfCPU=all_types_and_complex_and(torch.bool, torch.bfloat16, torch.float16),
           dtypesIfCUDA=all_types_and_complex_and(torch.bool, torch.bfloat16, torch.float16),
           supports_out=False,
           supports_forward_ad=True,
           skips=(SkipInfo('TestOpInfo', 'test_duplicate_method_tests'),),
           sample_inputs_func=sample_inputs_tensor_split,),
    OpInfo('hsplit',
           dtypes=all_types_and_complex_and(torch.bool, torch.bfloat16, torch.float16),
           supports_out=False,
           supports_forward_ad=True,
           sample_inputs_func=sample_inputs_hsplit,),
    OpInfo('vsplit',
           dtypes=all_types_and_complex_and(torch.bool, torch.bfloat16, torch.float16),
           supports_out=False,
           supports_forward_ad=True,
           sample_inputs_func=sample_inputs_vsplit,),
    OpInfo('dsplit',
           dtypes=all_types_and_complex_and(torch.bool, torch.bfloat16, torch.float16),
           supports_out=False,
           supports_forward_ad=True,
           sample_inputs_func=sample_inputs_dsplit,),
    OpInfo('triangular_solve',
           op=torch.triangular_solve,
           dtypes=floating_and_complex_types(),
           supports_out=False,
           sample_inputs_func=sample_inputs_legacy_solve,
           check_batched_gradgrad=False,
           decorators=[skipCUDAIfNoMagma, skipCUDAIfRocm, skipCPUIfNoLapack],
           # CUDA gradchecks are slow and triangular solve backward is a composite operation
           # see discussion https://github.com/pytorch/pytorch/pull/47761#issuecomment-747316775
           skips=(SkipInfo('TestGradients', 'test_fn_gradgrad', device_type='cuda'),)),
    UnaryUfuncInfo('trunc',
                   aliases=('fix', ),
                   ref=np.trunc,
                   dtypes=floating_types_and(torch.bfloat16),
                   dtypesIfCUDA=floating_types_and(torch.float16, torch.bfloat16),
                   assert_autodiffed=True),
    UnaryUfuncInfo('exp2',
                   aliases=('special.exp2', ),
                   ref=np_unary_ufunc_integer_promotion_wrapper(np.exp2),
                   dtypes=all_types_and(torch.bool, torch.half),
                   dtypesIfCUDA=all_types_and(torch.bool, torch.half, torch.bfloat16),
                   supports_forward_ad=True,
                   safe_casts_outputs=True),
    UnaryUfuncInfo('expm1',
                   aliases=('special.expm1', ),
                   ref=np_unary_ufunc_integer_promotion_wrapper(np.expm1),
                   dtypes=all_types_and(torch.bool, torch.bfloat16),
                   dtypesIfCUDA=all_types_and(torch.bool, torch.half, torch.bfloat16),
                   supports_forward_ad=True,
                   safe_casts_outputs=True,
                   assert_autodiffed=True,
                   skips=(
                       # Reference: https://github.com/pytorch/pytorch/pull/48926#issuecomment-739734774
                       SkipInfo('TestUnaryUfuncs', 'test_reference_numerics_extremal',
                                device_type='cpu', dtypes=[torch.bfloat16]),
                       SkipInfo('TestUnaryUfuncs', 'test_reference_numerics_hard',
                                device_type='cpu', dtypes=[torch.bfloat16]),
                       SkipInfo('TestUnaryUfuncs', 'test_reference_numerics_normal',
                                device_type='cpu', dtypes=[torch.bfloat16]),
                   )),
    UnaryUfuncInfo('nan_to_num',
                   ref=np.nan_to_num,
                   dtypes=all_types_and(torch.half, torch.bool),
                   dtypesIfCUDA=all_types_and(torch.half, torch.bool, torch.bfloat16),
                   # Passing numpy_kwargs via sample_kwargs, as numpy does comparison
                   # with BFloat16 in float, since it currently doesn't support BFloat16.
                   # Ref: https://github.com/pytorch/pytorch/issues/57982#issuecomment-839150556
                   sample_kwargs=lambda device, dtype, input: ({},
                                                               {'posinf': torch.finfo(torch.bfloat16).max,
                                                                'neginf': torch.finfo(torch.bfloat16).min})
                   if dtype is torch.bfloat16 else ({}, {})),
    UnaryUfuncInfo('reciprocal',
                   ref=np_unary_ufunc_integer_promotion_wrapper(np.reciprocal),
                   dtypes=all_types_and_complex_and(torch.bool, torch.half, torch.bfloat16),
                   assert_autodiffed=True,
                   safe_casts_outputs=True,
                   skips=(
                       # Reference: https://github.com/pytorch/pytorch/issues/45690
                       SkipInfo('TestUnaryUfuncs', 'test_reference_numerics_extremal',
                                dtypes=[torch.cfloat, torch.cdouble]),
                       # Reference: https://github.com/pytorch/pytorch/pull/49102#issuecomment-744604601
                       SkipInfo('TestUnaryUfuncs', 'test_reference_numerics_extremal',
                                dtypes=[torch.bfloat16]),
                       SkipInfo('TestUnaryUfuncs', 'test_reference_numerics_hard',
                                dtypes=[torch.bfloat16]),
                       SkipInfo('TestUnaryUfuncs', 'test_reference_numerics_normal',
                                dtypes=[torch.bfloat16]),
                   )),
    UnaryUfuncInfo('rsqrt',
                   ref=lambda x: np.reciprocal(np.sqrt(x)),
                   domain=(0, float('inf')),
                   dtypes=all_types_and_complex_and(torch.bool, torch.bfloat16),
                   dtypesIfCUDA=all_types_and_complex_and(torch.bool, torch.half, torch.bfloat16),
                   decorators=(precisionOverride({torch.half: 5e-2}),),
                   safe_casts_outputs=True,
                   assert_autodiffed=True,
                   handles_complex_extremals=False),
    UnaryUfuncInfo('sqrt',
                   ref=np.sqrt,
                   supports_sparse=True,
                   domain=(0, float('inf')),
                   dtypes=all_types_and_complex_and(torch.bool, torch.bfloat16),
                   dtypesIfCUDA=all_types_and_complex_and(torch.bool, torch.half, torch.bfloat16),
                   assert_autodiffed=True,
                   decorators=(precisionOverride({torch.bfloat16: 7e-2}),),
                   skips=(
                       # Reference: https://github.com/pytorch/pytorch/issues/47358
                       SkipInfo('TestUnaryUfuncs', 'test_reference_numerics_hard',
                                device_type='cpu', dtypes=[torch.cfloat, torch.cdouble],
                                active_if=IS_MACOS),
                       # Reference: https://github.com/pytorch/pytorch/pull/47293#issuecomment-721774436
                       SkipInfo('TestUnaryUfuncs', 'test_reference_numerics_hard',
                                dtypes=[torch.bfloat16])),
                   safe_casts_outputs=True,
                   handles_complex_extremals=False),
    UnaryUfuncInfo('square',
                   ref=np.square,
                   dtypes=all_types_and_complex_and(torch.bool, torch.float16, torch.bfloat16),
                   decorators=(precisionOverride({torch.complex64: 3e-4, torch.bfloat16: 3e-1}),),
                   skips=(
                       # Reference: https://github.com/pytorch/pytorch/issues/52549
                       SkipInfo('TestUnaryUfuncs', 'test_reference_numerics_hard',
                                dtypes=[torch.cfloat, torch.cdouble]),
                       # >>> t = torch.tensor(complex(-0.01, float("inf")))
                       # >>> np.square(t.numpy())
                       # (-inf-infj)
                       # >>> t.square()
                       # tensor(-inf-infj)
                       # >>> t.cuda().square()
                       # tensor(inf+nanj, device='cuda:0')
                       SkipInfo('TestUnaryUfuncs', 'test_reference_numerics_extremal',
                                device_type='cuda', dtypes=[torch.cfloat, torch.cdouble]),
                       # Reference: https://github.com/pytorch/pytorch/pull/52551#issuecomment-782596181
                       SkipInfo('TestUnaryUfuncs', 'test_reference_numerics_hard',
                                dtypes=[torch.bfloat16]),
                   ),),
    OpInfo('lerp',
           dtypes=floating_and_complex_types(),
           dtypesIfCUDA=floating_and_complex_types_and(torch.half, torch.bfloat16),
           dtypesIfROCM=floating_and_complex_types_and(torch.half, torch.bfloat16),
           sample_inputs_func=sample_inputs_lerp,
           supports_forward_ad=True,
           assert_autodiffed=True),
    OpInfo('linalg.inv',
           aten_name='linalg_inv',
           op=torch.linalg.inv,
           dtypes=floating_and_complex_types(),
           sample_inputs_func=sample_inputs_linalg_invertible,
           check_batched_gradgrad=False,
           gradcheck_nondet_tol=GRADCHECK_NONDET_TOL,
           decorators=[skipCUDAIfNoMagmaAndNoCusolver, skipCUDAIfRocm, skipCPUIfNoLapack],
           ),
    OpInfo('linalg.inv_ex',
           aten_name='linalg_inv_ex',
           dtypes=floating_and_complex_types(),
           sample_inputs_func=sample_inputs_linalg_invertible,
           check_batched_gradgrad=False,
           gradcheck_nondet_tol=GRADCHECK_NONDET_TOL,
           decorators=[skipCUDAIfNoMagmaAndNoCusolver, skipCUDAIfRocm, skipCPUIfNoLapack],
           ),
    UnaryUfuncInfo('angle',
                   ref=np.angle,
                   dtypes=all_types_and_complex_and(torch.bool, torch.bfloat16, torch.float16),
                   dtypesIfCUDA=all_types_and_complex_and(torch.bool),
                   decorators=(precisionOverride({torch.float16: 1e-2,
                                                  torch.bfloat16: 1e-2}),),
                   safe_casts_outputs=True,
                   supports_forward_ad=True,
                   supports_complex_to_float=True),
    OpInfo('linalg.solve',
           aten_name='linalg_solve',
           op=torch.linalg.solve,
           dtypes=floating_and_complex_types(),
           sample_inputs_func=sample_inputs_linalg_solve,
           check_batched_gradgrad=False,
           decorators=[skipCUDAIfNoMagma, skipCUDAIfRocm, skipCPUIfNoLapack],
           skips=(SkipInfo('TestGradients', 'test_fn_gradgrad', device_type='cuda'),)),
    OpInfo('linalg.matrix_rank',
           aten_name='linalg_matrix_rank',
           dtypes=floating_and_complex_types(),
           supports_autograd=False,
           sample_inputs_func=sample_inputs_linalg_invertible,
           decorators=[skipCUDAIfNoMagma, skipCUDAIfRocm, skipCPUIfNoLapack]),
    OpInfo('linalg.matrix_rank',
           aten_name='linalg_matrix_rank',
           variant_test_name='hermitian',
           dtypes=floating_and_complex_types(),
           supports_autograd=False,
           sample_inputs_func=sample_inputs_linalg_pinv_hermitian,
           decorators=[skipCUDAIfNoMagma, skipCUDAIfRocm, skipCPUIfNoLapack]),
    OpInfo('linalg.pinv',
           aten_name='linalg_pinv',
           op=torch.linalg.pinv,
           dtypes=floating_and_complex_types(),
           check_batched_grad=False,
           check_batched_gradgrad=False,
           sample_inputs_func=sample_inputs_linalg_invertible,
           decorators=[skipCUDAIfNoMagmaAndNoCusolver, skipCUDAIfRocm, skipCPUIfNoLapack],
           skips=(
               # cuda gradchecks are slow
               # see discussion https://github.com/pytorch/pytorch/pull/47761#issuecomment-747316775
               SkipInfo('TestGradients', 'test_fn_gradgrad', device_type='cuda'),)),
    OpInfo('linalg.pinv',
           aten_name='linalg_pinv',
           variant_test_name='hermitian',
           dtypes=floating_and_complex_types(),
           check_batched_grad=False,
           check_batched_gradgrad=False,
           sample_inputs_func=sample_inputs_linalg_pinv_hermitian,
           gradcheck_wrapper=gradcheck_wrapper_hermitian_input,
           decorators=[skipCUDAIfNoMagma, skipCUDAIfRocm, skipCPUIfNoLapack],
           skips=(
               # cuda gradchecks are slow
               # see discussion https://github.com/pytorch/pytorch/pull/47761#issuecomment-747316775
               SkipInfo('TestGradients', 'test_fn_gradgrad', device_type='cuda'),)),
    OpInfo('eig',
           op=torch.eig,
           dtypes=floating_and_complex_types(),
           sample_inputs_func=sample_inputs_eig,
           decorators=[
               skipCUDAIfNoMagma,
               skipCPUIfNoLapack,
               skipCUDAIfRocm
           ],),
    OpInfo('einsum',
           # we need this lambda because SampleInput expects tensor input as the first argument
           # TODO(@heitorschueroff) update SampleInput to handle such cases
           op=lambda tensors, equation: torch.einsum(equation, tensors),
           dtypes=all_types_and_complex_and(torch.half, torch.bfloat16),
           dtypesIfCUDA=floating_and_complex_types_and(torch.half),
           supports_out=False,
           sample_inputs_func=sample_inputs_einsum,
           skips=(
               # test does not work with passing lambda for op
               # there's a test `test_einsum` in `test_jit.py` to handle this case
               SkipInfo('TestCommon', 'test_variant_consistency_jit'),
               # The following dtypes are only supported for some inputs, ideally we should have
               # checked this in the einsum code but to keep BC we'll just skip the tests for now.
               SkipInfo('TestOpInfo', 'test_unsupported_dtypes',
                        dtypes=[torch.bool]),
               SkipInfo('TestOpInfo', 'test_unsupported_dtypes',
                        device_type='cuda', dtypes=integral_types_and(torch.bfloat16)))),
    OpInfo('svd',
           op=torch.svd,
           dtypes=floating_and_complex_types(),
           sample_inputs_func=sample_inputs_svd,
           decorators=[
               skipCUDAIfNoMagmaAndNoCusolver,
               skipCUDAIfRocm,
               skipCPUIfNoLapack,
               # gradgrad checks are slow
               DecorateInfo(slowTest, 'TestGradients', 'test_fn_gradgrad'),
           ],
           skips=(
               # cuda gradchecks are very slow
               # see discussion https://github.com/pytorch/pytorch/pull/47761#issuecomment-747316775
               SkipInfo('TestGradients', 'test_fn_gradgrad', device_type='cuda'),)),
    OpInfo('linalg.svd',
           op=torch.linalg.svd,
           aten_name='linalg_svd',
           dtypes=floating_and_complex_types(),
           sample_inputs_func=sample_inputs_linalg_svd,
           decorators=[
               skipCUDAIfNoMagmaAndNoCusolver,
               skipCUDAIfRocm,
               skipCPUIfNoLapack,
               # gradgrad checks are slow
               DecorateInfo(slowTest, 'TestGradients', 'test_fn_gradgrad'),
           ],
           skips=(
               # cuda gradchecks are very slow
               # see discussion https://github.com/pytorch/pytorch/pull/47761#issuecomment-747316775
               SkipInfo('TestGradients', 'test_fn_gradgrad', device_type='cuda'),)),
    OpInfo('linalg.svdvals',
           op=torch.linalg.svdvals,
           aten_name='linalg_svdvals',
           dtypes=floating_and_complex_types(),
           sample_inputs_func=sample_inputs_linalg_svdvals,
           check_batched_gradgrad=False,
           decorators=[
               skipCUDAIfNoMagmaAndNoCusolver,
               skipCPUIfNoLapack]),
    OpInfo('polar',
           dtypes=floating_types(),
           sample_inputs_func=sample_inputs_polar),
    # TODO(@kshitij12345): Refactor similar to `mvlgamma` entries.
    # To test reference numerics against multiple values of argument `n`,
    # we make multiple OpInfo entries with each entry corresponding to different value of n (currently 0 to 4).
    # We run the op tests from test_ops.py only for `n=0` to avoid redundancy in testing.
    UnaryUfuncInfo('polygamma',
                   op=lambda x, n, **kwargs: torch.polygamma(n, x, **kwargs),
                   variant_test_name='polygamma_n_0',
                   ref=reference_polygamma if TEST_SCIPY else _NOTHING,
                   dtypes=all_types_and(torch.bool),
                   dtypesIfCUDA=all_types_and(torch.bool, torch.half),
                   safe_casts_outputs=True,
                   supports_forward_ad=True,
                   sample_inputs_func=sample_inputs_polygamma,
                   skips=(
                       # Probably related to the way the function is
                       # scripted for JIT tests (or maybe not).
                       # RuntimeError:
                       # Arguments for call are not valid.
                       # The following variants are available:
                       #   aten::polygamma(int n, Tensor self) -> (Tensor):
                       #   Expected a value of type 'Tensor' for argument 'self' but instead found type 'int'.
                       #   aten::polygamma.out(int n, Tensor self, *, Tensor(a!) out) -> (Tensor(a!)):
                       #   Expected a value of type 'Tensor' for argument 'self' but instead found type 'int'.
                       # The original call is:
                       #   File "<string>", line 3
                       # def the_method(i0):
                       #     return torch.polygamma(i0, 1)
                       #            ~~~~~~~~~~~~~~~ <--- HERE
                       SkipInfo('TestCommon', 'test_variant_consistency_jit'),),
                   sample_kwargs=lambda device, dtype, input: ({'n': 0}, {'n': 0})),
    UnaryUfuncInfo('polygamma',
                   op=lambda x, n, **kwargs: torch.polygamma(n, x, **kwargs),
                   variant_test_name='polygamma_n_1',
                   ref=reference_polygamma if TEST_SCIPY else _NOTHING,
                   dtypes=all_types_and(torch.bool),
                   dtypesIfCUDA=all_types_and(torch.bool, torch.half),
                   safe_casts_outputs=True,
                   supports_forward_ad=True,
                   sample_inputs_func=sample_inputs_polygamma,
                   skips=(
                       # Redundant tests
                       SkipInfo('TestGradients'),
                       SkipInfo('TestOpInfo'),
                       SkipInfo('TestCommon'),
                       # Mismatch: https://github.com/pytorch/pytorch/issues/55357
                       SkipInfo('TestUnaryUfuncs', 'test_reference_numerics_extremal'),
                       SkipInfo('TestUnaryUfuncs', 'test_reference_numerics_hard'),
                       SkipInfo('TestUnaryUfuncs', 'test_reference_numerics_normal'),
                   ),
                   sample_kwargs=lambda device, dtype, input: ({'n': 1}, {'n': 1})),
    UnaryUfuncInfo('polygamma',
                   op=lambda x, n, **kwargs: torch.polygamma(n, x, **kwargs),
                   variant_test_name='polygamma_n_2',
                   ref=reference_polygamma if TEST_SCIPY else _NOTHING,
                   dtypes=all_types_and(torch.bool),
                   dtypesIfCUDA=all_types_and(torch.bool, torch.half),
                   safe_casts_outputs=True,
                   supports_forward_ad=True,
                   sample_inputs_func=sample_inputs_polygamma,
                   skips=(
                       # Redundant tests
                       SkipInfo('TestGradients'),
                       SkipInfo('TestOpInfo'),
                       SkipInfo('TestCommon'),
                       # Mismatch: https://github.com/pytorch/pytorch/issues/55357
                       SkipInfo('TestUnaryUfuncs', 'test_reference_numerics_extremal'),
                       SkipInfo('TestUnaryUfuncs', 'test_reference_numerics_hard',
                                active_if=TEST_WITH_ROCM),
                       SkipInfo('TestUnaryUfuncs', 'test_reference_numerics_normal',
                                active_if=TEST_WITH_ROCM),),
                   sample_kwargs=lambda device, dtype, input: ({'n': 2}, {'n': 2})),
    UnaryUfuncInfo('polygamma',
                   op=lambda x, n, **kwargs: torch.polygamma(n, x, **kwargs),
                   variant_test_name='polygamma_n_3',
                   ref=reference_polygamma if TEST_SCIPY else _NOTHING,
                   dtypes=all_types_and(torch.bool),
                   dtypesIfCUDA=all_types_and(torch.bool, torch.half),
                   safe_casts_outputs=True,
                   supports_forward_ad=True,
                   sample_inputs_func=sample_inputs_polygamma,
                   skips=(
                       # Redundant tests
                       SkipInfo('TestGradients'),
                       SkipInfo('TestOpInfo'),
                       SkipInfo('TestCommon'),
                       # Mismatch: https://github.com/pytorch/pytorch/issues/55357
                       SkipInfo('TestUnaryUfuncs', 'test_reference_numerics_extremal'),
                       SkipInfo('TestUnaryUfuncs', 'test_reference_numerics_hard',
                                active_if=TEST_WITH_ROCM),
                       SkipInfo('TestUnaryUfuncs', 'test_reference_numerics_normal',
                                active_if=TEST_WITH_ROCM),),
                   sample_kwargs=lambda device, dtype, input: ({'n': 3}, {'n': 3})),
    UnaryUfuncInfo('polygamma',
                   op=lambda x, n, **kwargs: torch.polygamma(n, x, **kwargs),
                   variant_test_name='polygamma_n_4',
                   ref=reference_polygamma if TEST_SCIPY else _NOTHING,
                   decorators=(precisionOverride({torch.float16: 5e-4, torch.float32: 5e-4}),),
                   dtypes=all_types_and(torch.bool),
                   dtypesIfCUDA=all_types_and(torch.bool, torch.half),
                   safe_casts_outputs=True,
                   supports_forward_ad=True,
                   sample_inputs_func=sample_inputs_polygamma,
                   skips=(
                       # Redundant tests
                       SkipInfo('TestGradients'),
                       SkipInfo('TestOpInfo'),
                       SkipInfo('TestCommon'),
                       # Mismatch: https://github.com/pytorch/pytorch/issues/55357
                       SkipInfo('TestUnaryUfuncs', 'test_reference_numerics_extremal'),
                       SkipInfo('TestUnaryUfuncs', 'test_reference_numerics_hard',
                                active_if=TEST_WITH_ROCM),
                       SkipInfo('TestUnaryUfuncs', 'test_reference_numerics_normal',
                                active_if=TEST_WITH_ROCM),),
                   sample_kwargs=lambda device, dtype, input: ({'n': 4}, {'n': 4})),
    OpInfo('ravel',
           dtypes=all_types_and_complex_and(torch.bool, torch.float16, torch.bfloat16),
           supports_out=False,
           sample_inputs_func=sample_inputs_ravel,
           ),
    OpInfo('reshape',
           dtypes=all_types_and_complex_and(torch.bool, torch.float16, torch.bfloat16),
           sample_inputs_func=sample_inputs_view_reshape,
           supports_out=False,
           ),
    OpInfo('reshape_as',
           op=lambda x, other: x.reshape_as(other),
           dtypes=all_types_and_complex_and(torch.bool, torch.float16, torch.bfloat16),
           sample_inputs_func=sample_inputs_view_as_reshape_as,
           skips=(
               # Because reshape_as does not have a function variant.
               SkipInfo('TestCommon', 'test_variant_consistency_jit'),),
           supports_out=False,
           ),
    OpInfo('view',
           op=lambda x, shape: x.view(shape),
           dtypes=all_types_and_complex_and(torch.bool, torch.float16, torch.bfloat16),
           supports_out=False,
           skips=(
               # Because view does not have a function variant.
               SkipInfo('TestCommon', 'test_variant_consistency_jit'),),
           sample_inputs_func=sample_inputs_view_reshape,
           ),
    OpInfo('view_as',
           op=lambda x, other: x.view_as(other),
           dtypes=all_types_and_complex_and(torch.bool, torch.float16, torch.bfloat16),
           supports_out=False,
           skips=(
               # Because view_as does not have a function variant.
               SkipInfo('TestCommon', 'test_variant_consistency_jit'),),
           sample_inputs_func=sample_inputs_view_as_reshape_as,
           ),
    OpInfo('pinverse',
           op=torch.pinverse,
           dtypes=floating_and_complex_types(),
           check_batched_grad=False,
           check_batched_gradgrad=False,
           gradcheck_nondet_tol=GRADCHECK_NONDET_TOL,
           supports_out=False,
           sample_inputs_func=sample_inputs_linalg_invertible,
           decorators=[skipCUDAIfNoMagmaAndNoCusolver, skipCUDAIfRocm, skipCPUIfNoLapack],
           skips=(
               # cuda gradchecks are slow
               # see discussion https://github.com/pytorch/pytorch/pull/47761#issuecomment-747316775
               SkipInfo('TestGradients', 'test_fn_gradgrad', device_type='cuda'),)),
    OpInfo('gather',
           dtypes=all_types_and_complex_and(torch.bool, torch.float16),
           dtypesIfCUDA=all_types_and_complex_and(torch.bool, torch.float16, torch.bfloat16),
           sample_inputs_func=sample_inputs_gather,
           gradcheck_nondet_tol=GRADCHECK_NONDET_TOL,
           supports_forward_ad=True,
           ),
    OpInfo('index_fill',
           dtypes=all_types_and_complex_and(torch.bool, torch.float16, torch.bfloat16),
           supports_inplace_autograd=False,
           skips=(SkipInfo('TestOpInfo', 'test_duplicate_method_tests'),),
           supports_out=False,
           supports_forward_ad=True,
           sample_inputs_func=sample_inputs_index_fill),
    OpInfo('index_copy',
           dtypes=all_types_and_complex_and(torch.bool, torch.float16, torch.bfloat16),
           supports_inplace_autograd=False,
           supports_out=False,
           supports_forward_ad=True,
           sample_inputs_func=sample_inputs_index_copy,
           gradcheck_nondet_tol=GRADCHECK_NONDET_TOL),
    OpInfo('index_select',
           dtypes=all_types_and_complex_and(torch.bool, torch.float16, torch.bfloat16),
           sample_inputs_func=sample_inputs_index_select,
           supports_forward_ad=True,
           gradcheck_nondet_tol=GRADCHECK_NONDET_TOL),
    OpInfo('index_add',
           dtypes=all_types_and_complex_and(torch.bool, torch.float16, torch.bfloat16),
           supports_out=False,
           supports_forward_ad=True,
           sample_inputs_func=sample_inputs_index_add,
           gradcheck_nondet_tol=GRADCHECK_NONDET_TOL),
    OpInfo('__getitem__',
           dtypes=all_types_and_complex_and(torch.bool, torch.float16, torch.bfloat16),
           supports_out=False,
           supports_inplace_autograd=False,
           op=torch.Tensor.__getitem__,
           sample_inputs_func=sample_inputs_getitem,
           skips=(SkipInfo('TestCommon', 'test_variant_consistency_jit'),)),
    OpInfo('index_put',
           dtypes=all_types_and_complex_and(torch.bool, torch.float16, torch.bfloat16),
           supports_out=False,
           supports_inplace_autograd=True,
           supports_forward_ad=True,
           sample_inputs_func=sample_inputs_index_put,
           skips=(
               SkipInfo('TestCommon', 'test_variant_consistency_jit'),
           )),
    OpInfo('sort',
           dtypes=all_types_and(torch.bool, torch.float16),
           dtypesIfCUDA=all_types_and(torch.float16),
           dtypesIfROCM=all_types_and(torch.float16),
           sample_inputs_func=sample_inputs_sort,
           skips=(
               # sort does not correctly warn when resizing out= inputs
               SkipInfo('TestCommon', 'test_out'),
           )),
    OpInfo('put',
           dtypes=all_types_and_complex_and(torch.bool, torch.float16, torch.bfloat16),
           supports_out=False,
           check_batched_gradgrad=False,  # vmap complains of the sizes
           sample_inputs_func=sample_inputs_put),
    OpInfo('take',
           dtypes=all_types_and_complex_and(torch.bool, torch.float16, torch.bfloat16),
           check_batched_grad=False,  # vmap complains of the sizes
           sample_inputs_func=sample_inputs_take),
    OpInfo('scatter',
           dtypes=all_types_and_complex_and(torch.bool, torch.half),
           dtypesIfCUDA=all_types_and_complex_and(torch.bool, torch.half, torch.bfloat16),
           sample_inputs_func=sample_inputs_scatter,
           supports_out=False),
    OpInfo('scatter_add',
           dtypes=all_types_and_complex_and(torch.bool, torch.half),
           dtypesIfCUDA=all_types_and_complex_and(torch.bool, torch.half, torch.bfloat16),
           sample_inputs_func=sample_inputs_scatter_add,
           supports_out=False),
    OpInfo('stack',
           dtypes=all_types_and_complex_and(torch.bool, torch.float16, torch.bfloat16),
           sample_inputs_func=sample_inputs_stack,
           assert_autodiffed=True,
           skips=(
               # stack does not correctly warn when resizing out= inputs
               SkipInfo('TestCommon', 'test_out'),),),
    OpInfo('hstack',
           dtypes=all_types_and_complex_and(torch.bool, torch.float16, torch.bfloat16),
           sample_inputs_func=sample_inputs_hstack_dstack_vstack,
           supports_forward_ad=True,
           skips=(
               # hstack does not correctly warn when resizing out= inputs
               SkipInfo('TestCommon', 'test_out'),),),
    OpInfo('hypot',
           dtypes=floating_types(),
           dtypesIfCPU=floating_types_and(torch.bfloat16),
           dtypesIfCUDA=floating_types_and(torch.half, torch.bfloat16),
           supports_forward_ad=True,
           sample_inputs_func=sample_inputs_hypot,
           ),
    OpInfo('vstack',
           dtypes=all_types_and_complex_and(torch.bool, torch.float16, torch.bfloat16),
           sample_inputs_func=sample_inputs_hstack_dstack_vstack,
           supports_forward_ad=True,
           skips=(
               # vstack does not correctly warn when resizing out= inputs
               SkipInfo('TestCommon', 'test_out'),),),
    OpInfo('dstack',
           dtypes=all_types_and_complex_and(torch.bool, torch.float16, torch.bfloat16),
           sample_inputs_func=sample_inputs_hstack_dstack_vstack,
           skips=(
               # dstack does not correctly warn when resizing out= inputs
               SkipInfo('TestCommon', 'test_out'),),),
    OpInfo('unfold',
           op=lambda x, *args: x.unfold(*args),
           dtypes=all_types_and_complex_and(torch.bool, torch.float16, torch.bfloat16),
           supports_out=False,
           check_batched_gradgrad=False,
           skips=(
               # torch.unfold does not exist so we get a RuntimeError.
               SkipInfo('TestCommon', 'test_variant_consistency_jit',
                        dtypes=all_types_and_complex_and(torch.bool, torch.float16, torch.bfloat16)),
               # Skip operator schema test because this is a functional and not an operator
               SkipInfo('TestOperatorSignatures', 'test_get_torch_func_signature_exhaustive'),
           ),
           sample_inputs_func=sample_inputs_unfold),
    OpInfo('msort',
           dtypes=all_types_and(torch.float16),
           check_batched_gradgrad=False,
           skips=(
               #  msort does not correctly warn when resizing out= inputs.
               SkipInfo('TestCommon', 'test_out',
                        dtypes=all_types_and_complex_and(torch.bool, torch.float16, torch.bfloat16)),
               #  msort does not raise expected Runtime Error.
               SkipInfo('TestOpInfo', 'test_unsupported_dtypes', dtypes=[torch.bool]),
           ),
           sample_inputs_func=sample_inputs_msort),
    OpInfo('movedim',
           dtypes=all_types_and_complex_and(torch.bool, torch.float16, torch.bfloat16),
           supports_out=False,
           sample_inputs_func=sample_movedim_moveaxis),
    OpInfo('moveaxis',
           dtypes=all_types_and_complex_and(torch.bool, torch.float16, torch.bfloat16),
           supports_out=False,
           sample_inputs_func=sample_movedim_moveaxis),
    ShapeFuncInfo('repeat',
                  op=lambda x, dims: x.repeat(dims),
                  ref=np.tile,
                  dtypes=all_types_and_complex_and(torch.bool, torch.float16, torch.bfloat16),
                  supports_out=False,
                  skips=(
                      # torch.repeat does not exist so we get a RuntimeError.
                      SkipInfo('TestCommon', 'test_variant_consistency_jit',
                               dtypes=all_types_and_complex_and(torch.bool, torch.float16, torch.bfloat16)),
                  ),
                  sample_inputs_func=sample_repeat_tile),
    OpInfo('squeeze',
           dtypes=all_types_and_complex_and(torch.bool, torch.float16, torch.bfloat16),
           supports_out=False,
           assert_autodiffed=True,
           sample_inputs_func=sample_inputs_squeeze),
    OpInfo('take_along_dim',
           dtypes=all_types_and_complex_and(torch.bool, torch.float16),
           dtypesIfCUDA=all_types_and_complex_and(torch.bool, torch.float16, torch.bfloat16),
           supports_inplace_autograd=False,
           sample_inputs_func=sample_inputs_take_along_dim,
           gradcheck_nondet_tol=GRADCHECK_NONDET_TOL),
    ShapeFuncInfo('tile',
                  ref=np.tile,
                  dtypes=all_types_and_complex_and(torch.bool, torch.float16, torch.bfloat16),
                  supports_out=False,
                  sample_inputs_func=sample_repeat_tile),
    OpInfo('unsqueeze',
           dtypes=all_types_and_complex_and(torch.bool, torch.float16, torch.bfloat16),
           supports_out=False,
           assert_autodiffed=True,
           sample_inputs_func=sample_unsqueeze),
    OpInfo('var',
           dtypes=floating_and_complex_types_and(torch.half),
           dtypesIfCUDA=floating_and_complex_types_and(torch.half, torch.bfloat16),
           # var doesn't support complex autograd, https://github.com/pytorch/pytorch/issues/57358
           backward_dtypesIfCPU=floating_types_and(torch.half),
           backward_dtypesIfCUDA=floating_types_and(torch.half, torch.bfloat16),
           sample_inputs_func=sample_inputs_std_var,
           # TODO: revisit, some var signatures do support out (see std, too)
           supports_out=False,
           assert_autodiffed=True,
           ),
    OpInfo('xlogy',
           dtypes=all_types_and(torch.bool),
           dtypesIfCPU=all_types_and(torch.bool, torch.half, torch.bfloat16),
           dtypesIfCUDA=all_types_and(torch.bool, torch.half, torch.bfloat16),
           supports_inplace_autograd=True,
           supports_forward_ad=True,
           safe_casts_outputs=True,
           sample_inputs_func=sample_inputs_xlogy),
    OpInfo('special.xlog1py',
           aten_name='special_xlog1py',
           dtypes=all_types_and(torch.bool, torch.half, torch.bfloat16),
           safe_casts_outputs=True,
           supports_forward_ad=True,
           skips=(
               SkipInfo('TestOpInfo', 'test_supported_backward',
                        device_type='cpu', dtypes=[torch.float16]),
           ),
           sample_inputs_func=sample_inputs_xlog1py),
    OpInfo('logsumexp',
           dtypes=floating_types_and(torch.bfloat16),
           dtypesIfCUDA=floating_types_and(torch.bfloat16, torch.half),
           assert_autodiffed=True,
           sample_inputs_func=sample_inputs_logsumexp),
    OpInfo('trace',
           dtypes=all_types_and_complex(),
           dtypesIfCUDA=all_types_and_complex_and(torch.bool, torch.half, torch.bfloat16),
           supports_inplace_autograd=False,
           supports_out=False,
           sample_inputs_func=sample_inputs_trace),
    OpInfo('transpose',
           aliases=('swapdims', 'swapaxes'),
           dtypes=all_types_and_complex_and(torch.bool, torch.bfloat16, torch.half),
           dtypesIfCUDA=all_types_and_complex_and(torch.bool, torch.bfloat16, torch.half),
           supports_out=False,
           sample_inputs_func=sample_inputs_transpose_swapdims),
    OpInfo('kron',
           dtypes=all_types_and_complex_and(torch.bool, torch.half, torch.bfloat16),
           dtypesIfCUDA=all_types_and_complex_and(torch.bool, torch.half, torch.bfloat16),
           supports_inplace_autograd=False,
           sample_inputs_func=sample_inputs_kron),
    OpInfo('inner',
           dtypes=floating_and_complex_types_and(torch.half),
           dtypesIfCPU=all_types_and_complex_and(torch.half, torch.bfloat16),
           dtypesIfCUDA=floating_and_complex_types_and(torch.float16, *[torch.bfloat16] if CUDA11OrLater else []),
           dtypesIfROCM=floating_and_complex_types_and(torch.half, torch.bfloat16),
           sample_inputs_func=sample_inputs_inner),
    OpInfo('tensordot',
           dtypes=floating_and_complex_types_and(torch.half),
           dtypesIfCPU=all_types_and_complex_and(torch.half, torch.bfloat16),
           dtypesIfCUDA=floating_and_complex_types_and(torch.float16, *[torch.bfloat16] if CUDA11OrLater else []),
           dtypesIfROCM=floating_and_complex_types_and(torch.half, torch.bfloat16),
           safe_casts_outputs=True,
           sample_inputs_func=sample_inputs_tensordot,
           skips=(
               # Currently failing due to an INTERNAL_ASSERT_FAILED error.
               # Reference: https://github.com/pytorch/pytorch/issues/56314
               SkipInfo("TestCommon", "test_variant_consistency_jit", dtypes=[torch.float32]),
               # Skip operator schema test because this is a functional and not an operator.
               # Reference: https://github.com/pytorch/pytorch/issues/54574
               SkipInfo('TestOperatorSignatures', 'test_get_torch_func_signature_exhaustive'),
           )
           ),
    OpInfo('logcumsumexp',
           dtypes=floating_types_and(),
           dtypesIfCUDA=floating_types_and(torch.half),
           skips=(
               # AssertionError: UserWarning not triggered : Resized a non-empty tensor but did not warn about it.
               SkipInfo('TestCommon', 'test_out', dtypes=(torch.float32,), device_type='cuda'),
               # logcumsumexp_backward not implemented for 'Half
               SkipInfo('TestOpInfo', 'test_supported_backward', dtypes=(torch.float16,), device_type='cuda'),
           ),
           sample_inputs_func=sample_inputs_logcumsumexp),
    UnaryUfuncInfo('sigmoid',
                   aliases=('special.expit', ),
                   ref=reference_sigmoid if TEST_SCIPY else _NOTHING,
                   decorators=(precisionOverride({torch.float16: 1e-2,
                                                  torch.complex64: 1e-1,
                                                  torch.bfloat16: 1e-2}),),
                   skips=(
                       # Reference: https://github.com/pytorch/pytorch/issues/56012
                       SkipInfo('TestUnaryUfuncs', 'test_reference_numerics_extremal',
                                device_type='cuda', dtypes=[torch.complex64]),
                       SkipInfo('TestUnaryUfuncs', 'test_reference_numerics_hard',
                                device_type='cuda', dtypes=[torch.complex64]),
                       SkipInfo('TestUnaryUfuncs', 'test_reference_numerics_extremal',
                                device_type='cpu', dtypes=[torch.cfloat, torch.cdouble]),
                       SkipInfo('TestUnaryUfuncs', 'test_reference_numerics_hard',
                                device_type='cpu', dtypes=[torch.cfloat, torch.cdouble]),
                       SkipInfo('TestUnaryUfuncs', 'test_reference_numerics_normal',
                                device_type='cpu', dtypes=[torch.cfloat, torch.cdouble])),
                   dtypes=all_types_and_complex_and(torch.bool, torch.bfloat16),
                   dtypesIfCUDA=all_types_and_complex_and(torch.bool, torch.half, torch.bfloat16),
                   # sigmoid doesn't support complex autograd, https://github.com/pytorch/pytorch/issues/48552
                   backward_dtypesIfCPU=all_types_and(torch.bool, torch.bfloat16),
                   backward_dtypesIfCUDA=all_types_and(torch.bool, torch.bfloat16),
                   safe_casts_outputs=True,
                   assert_autodiffed=True),
    UnaryUfuncInfo('digamma',
                   ref=scipy.special.digamma if TEST_SCIPY else _NOTHING,
                   decorators=(precisionOverride({torch.float16: 5e-1}),),
                   dtypes=all_types_and(torch.bool),
                   dtypesIfCUDA=all_types_and(torch.bool, torch.half),
                   supports_forward_ad=True,
                   safe_casts_outputs=True),
    UnaryUfuncInfo('special.entr',
                   ref=scipy.special.entr if TEST_SCIPY else _NOTHING,
                   aten_name='special_entr',
                   decorators=(precisionOverride({torch.float16: 1e-1,
                                                  torch.bfloat16: 1e-1}),),
                   dtypes=all_types_and(torch.bool, torch.bfloat16),
                   dtypesIfCUDA=all_types_and(torch.bool, torch.half, torch.bfloat16),
                   skips=(
                       SkipInfo('TestUnaryUfuncs', 'test_reference_numerics_hard',
                                dtypes=[torch.bfloat16, torch.float16]),
                   ),
                   supports_inplace_autograd=False,
                   safe_casts_outputs=True,
                   sample_inputs_func=sample_inputs_entr),
    UnaryUfuncInfo('erf',
                   ref=scipy.special.erf if TEST_SCIPY else _NOTHING,
                   aliases=('special.erf', ),
                   decorators=(precisionOverride({torch.float16: 1e-2,
                                                  torch.bfloat16: 1e-2}),),
                   dtypes=all_types_and(torch.bool, torch.bfloat16),
                   dtypesIfCUDA=all_types_and(torch.bool, torch.half, torch.bfloat16),
                   assert_autodiffed=True,
                   safe_casts_outputs=True),
    UnaryUfuncInfo('erfc',
                   ref=scipy.special.erfc if TEST_SCIPY else _NOTHING,
                   aliases=('special.erfc', ),
                   decorators=(precisionOverride({torch.float16: 1e-2,
                                                  torch.bfloat16: 1e-2}),),
                   dtypes=all_types_and(torch.bool, torch.bfloat16),
                   dtypesIfCUDA=all_types_and(torch.bool, torch.half, torch.bfloat16),
                   assert_autodiffed=True,
                   safe_casts_outputs=True),
    UnaryUfuncInfo('erfinv',
                   ref=scipy.special.erfinv if TEST_SCIPY else _NOTHING,
                   aliases=('special.erfinv', ),
                   decorators=(precisionOverride({torch.float16: 1e-2,
                                                  torch.bfloat16: 1e-2,
                                                  torch.float32: 1e-4}),),
                   dtypes=all_types_and(torch.bool, torch.bfloat16),
                   dtypesIfCUDA=all_types_and(torch.bool, torch.half),
                   safe_casts_outputs=True,
                   domain=(-1, 1),
                   skips=(
                       # Reference: https://github.com/pytorch/pytorch/pull/49155#issuecomment-742664611
                       SkipInfo('TestUnaryUfuncs', 'test_reference_numerics_extremal',
                                active_if=TEST_SCIPY and distutils.version.LooseVersion(scipy.__version__) < "1.4.0"),
                       SkipInfo('TestUnaryUfuncs', 'test_reference_numerics_hard',
                                active_if=TEST_SCIPY and distutils.version.LooseVersion(scipy.__version__) < "1.4.0"),
                       SkipInfo('TestUnaryUfuncs', 'test_reference_numerics_normal',
                                active_if=TEST_SCIPY and distutils.version.LooseVersion(scipy.__version__) < "1.4.0"),
                   )),
    UnaryUfuncInfo('lgamma',
                   ref=reference_lgamma if TEST_SCIPY else _NOTHING,
                   aliases=('special.gammaln', ),
                   decorators=(precisionOverride({torch.float16: 7e-1}),),
                   dtypes=all_types_and(torch.bool, torch.bfloat16),
                   dtypesIfCUDA=all_types_and(torch.bool, torch.half),
                   # "digamma" not implemented for 'BFloat16'
                   backward_dtypesIfCPU=all_types_and(torch.bool),
                   supports_forward_ad=True,
                   skips=(
                       # Reference: https://github.com/pytorch/pytorch/pull/50140#discussion_r552615345
                       SkipInfo('TestUnaryUfuncs', 'test_reference_numerics_extremal',
                                dtypes=[torch.bfloat16]),
                       SkipInfo('TestUnaryUfuncs', 'test_reference_numerics_hard',
                                device_type='cpu', dtypes=[torch.bfloat16]),
                       SkipInfo('TestUnaryUfuncs', 'test_reference_numerics_normal',
                                device_type='cpu', dtypes=[torch.bfloat16]),
                       # Reference: https://github.com/pytorch/pytorch/pull/50140#issuecomment-756150214
                       SkipInfo('TestUnaryUfuncs', 'test_reference_numerics_extremal',
                                dtypes=[torch.float32, torch.float64], active_if=IS_WINDOWS),
                       SkipInfo('TestUnaryUfuncs', 'test_reference_numerics_hard',
                                dtypes=[torch.float32, torch.float64], active_if=IS_WINDOWS),
                       SkipInfo('TestUnaryUfuncs', 'test_reference_numerics_normal',
                                dtypes=[torch.float32, torch.float64], active_if=IS_WINDOWS),
                   ),
                   safe_casts_outputs=True),
    OpInfo(
        'logdet',
        supports_out=False,
        sample_inputs_func=sample_inputs_logdet,
        decorators=(skipCPUIfNoLapack, skipCUDAIfNoMagma, skipCUDAIfRocm)),
    UnaryUfuncInfo('logit',
                   ref=scipy.special.logit if TEST_SCIPY else _NOTHING,
                   domain=(0, 1),
                   aliases=('special.logit', ),
                   decorators=(precisionOverride({torch.bfloat16: 5e-1,
                                                  torch.float16: 5e-1}),),
                   dtypes=all_types_and(torch.bool, torch.bfloat16),
                   dtypesIfCUDA=all_types_and(torch.bool, torch.half, torch.bfloat16),
                   sample_inputs_func=sample_inputs_logit,
                   safe_casts_outputs=True),
]

# Common operator groupings
unary_ufuncs = [op for op in op_db if isinstance(op, UnaryUfuncInfo)]
spectral_funcs = [op for op in op_db if isinstance(op, SpectralFuncInfo)]
sparse_unary_ufuncs = [op for op in op_db if isinstance(op, UnaryUfuncInfo) and op.supports_sparse is True]
shape_funcs = [op for op in op_db if isinstance(op, ShapeFuncInfo)]

def index_variable(shape, max_indices, device=torch.device('cpu')):
    if not isinstance(shape, tuple):
        shape = (shape,)
    index = torch.rand(*shape, dtype=torch.double, device=device).mul_(max_indices).floor_().long()
    return index


def index_perm_variable(shape, max_indices):
    if not isinstance(shape, tuple):
        shape = (shape,)

    index = torch.randperm(max_indices).narrow(0, 0, reduce(mul, shape)).view(shape)
    return index


def gather_variable(shape, index_dim, max_indices, duplicate=False, device=torch.device('cpu')):
    assert len(shape) == 2
    assert index_dim < 2
    batch_dim = 1 - index_dim
    index = torch.zeros(*shape, dtype=torch.long, device=device)
    for i in range(shape[index_dim]):
        index.select(index_dim, i).copy_(
            torch.randperm(max_indices, device=device)[:shape[batch_dim]])
    if duplicate:
        index.select(batch_dim, 0).copy_(index.select(batch_dim, 1))
    return index


def bernoulli_scalar():
    return torch.tensor(0, dtype=torch.bool).bernoulli_()


def mask_not_all_zeros(shape):
    assert len(shape) > 0
    while True:
        result = torch.randn(shape).gt(0)
        if result.sum() > 0:
            return result


def uniform_scalar(offset=0, requires_grad=False):
    v = torch.rand(()) + offset
    v.requires_grad = requires_grad
    return v


def normal_scalar_clamp(amin, amax, requires_grad=False):
    v = torch.randn(()).clamp(amin, amax)
    v.requires_grad = requires_grad
    return v


def prod_zeros(dim_size, dim_select):
    assert len(dim_select) == 2
    result = torch.randn(dim_size, dim_size, dim_size)
    result.narrow(dim_select[0], 0, 1).narrow(dim_select[1], 1, 1).zero_()
    result.narrow(dim_select[0], 2, 1).narrow(dim_select[1], 3, 1).zero_()
    result.narrow(dim_select[0], 4, 1).narrow(dim_select[1], 3, 1).zero_()
    return result


non_differentiable = collections.namedtuple('non_differentiable', ['tensor'])


class dont_convert(tuple):
    pass


class NoArgsClass(object):
    def __iter__(self):
        return self

    def __next__(self):
        raise StopIteration()
    next = __next__  # Python 2 compatibility

    def __len__(self):
        return 0

NO_ARGS = NoArgsClass()

def ident(x):
    return x

# Do NOT add to this list. Method tests are being DEPRECATED and replaced by OpInfos.
# See https://github.com/pytorch/pytorch/wiki/Writing-tests-in-PyTorch-1.8
#
# (
#   method name,
#   input size/constructing fn,
#   args (tuple represents shape of a tensor arg),
#   test variant name (will be used at test name suffix),    // optional
#   (should_autodiff_node[bool], nonfusible_nodes, fusible_nodes) for autodiff, // optional
#   indices for possible dim arg,                            // optional
#   fn mapping output to part that should be gradcheck'ed,   // optional
#   kwargs                                                   // optional
# )
# Note: some functions have separate schema for (Tensor other) and (Scalar other),
#       and it's possible that we only support AD for Scalar version but not Tensor
#       version, and vice versa.
#       When writing tests, only scalar(float/int) input triggers the Scalar schema.
#       uniform_scalar produces a scalar **Tensor** which won't match Scalar input.
def method_tests():
    set_rng_seed(SEED)
    return [
        ('div', (S, S, S), (torch.rand(S, S, S) + 0.1,), '', (True,)),
        ('div', (S, S, S), (torch.rand(S, S) + 0.1,), 'broadcast_rhs', (True,)),
        ('div', (S, S), (torch.rand(S, S, S) + 0.1,), 'broadcast_lhs', (True,)),
        ('div', (S, 1, S), (torch.rand(M, S) + 0.1,), 'broadcast_all', (True,)),
        ('div', (), (uniform_scalar(0.1),), 'scalar', (True,)),
        ('div', (S, S, S), (uniform_scalar(0.1),), 'scalar_broadcast_rhs', (True,)),
        ('div', (), (uniform_scalar(0.1),), 'scalar_broadcast_lhs', (True,)),
        ('div', torch.rand(S, S, S) + 1e-1, (3.14,), 'constant', (True,)),
        ('div', uniform_scalar(1e-1, requires_grad=True), (3.14,), 'scalar_constant', (True,)),
        ('true_divide', (S, S, S), (torch.rand(S, S, S) + 0.1,), '', (True,)),
        ('true_divide', (S, S, S), (torch.rand(S, S) + 0.1,), 'broadcast_rhs', (True,)),
        ('true_divide', (S, S), (torch.rand(S, S, S) + 0.1,), 'broadcast_lhs', (True,)),
        ('true_divide', (S, 1, S), (torch.rand(M, S) + 0.1,), 'broadcast_all', (True,)),
        ('true_divide', (), (uniform_scalar(0.1),), 'scalar', (True,)),
        ('true_divide', (S, S, S), (uniform_scalar(0.1),), 'scalar_broadcast_rhs', (True,)),
        ('true_divide', (), (uniform_scalar(0.1),), 'scalar_broadcast_lhs', (True,)),
        ('true_divide', torch.rand(S, S, S) + 1e-1, (3.14,), 'constant', (True,)),
        ('true_divide', uniform_scalar(1e-1, requires_grad=True), (3.14,), 'scalar_constant', (True,)),
        ('div', (S, S, S), (torch.rand(S, S, S, dtype=torch.cdouble) + 0.1,), 'complex', (True,)),
        ('div', (S, S, S), (torch.rand(S, S, dtype=torch.cdouble) + 0.1,), 'complex_broadcast_rhs', (True,)),
        ('div', (S, S), (torch.rand(S, S, S, dtype=torch.cdouble) + 0.1,), 'complex_broadcast_lhs', (True,)),
        ('div', (S, 1, S), (torch.rand(M, S, dtype=torch.cdouble) + 0.1,), 'complex_broadcast_all', (True,)),
        ('div', (), (uniform_scalar(0.1j),), 'complex_scalar', (True,)),
        ('div', (S, S, S), (uniform_scalar(0.1j),), 'complex_scalar_broadcast_rhs', (True,)),
        ('div', (), (uniform_scalar(0.1j),), 'complex_scalar_broadcast_lhs', (True,)),
        ('div', torch.rand(S, S, S, dtype=torch.cdouble) + 1e-1, (3.14j,), 'complex_constant', (True,)),
        ('div', uniform_scalar(1e-1j, requires_grad=True), (3.14j,), 'complex_scalar_constant', (True,)),
        ('t', (1, 2), NO_ARGS, '', (False,)),
        ('fmod', (S, S, S), (1.5,), '', (True,)),
        ('fmod', (), (1.5,), 'scalar', (True,)),
        ('fmod', (S, S, S), (non_differentiable(torch.rand(S, S, S) + 1.5),), 'tensor'),
        ('fmod', (S,), (non_differentiable(torch.rand(S, S, S) + 1.5),), 'tensor_broadcast_lhs'),
        ('fmod', (S, S, S), (non_differentiable(torch.rand(S) + 1.5),), 'tensor_broadcast_rhs'),
        ('fmod', (S, 1, S), (non_differentiable(torch.rand(S, S) + 1.5),), 'tensor_broadcast_all'),
        ('fmod', (), (non_differentiable(uniform_scalar(1.5)),), 'scalar_tensor'),
        ('fmod', (), (non_differentiable(torch.rand(S, S, S) + 1.5),), 'scalar_tensor_broadcast_lhs'),
        ('fmod', (S, S, S), (non_differentiable(uniform_scalar(1.5)),), 'scalar_tensor_broadcast_rhs'),
        ('remainder', (S, S, S), (1.5,), '', (True,)),
        ('remainder', (), (1.5,), 'scalar', (True,)),
        ('remainder', (S, S, S), (non_differentiable(torch.rand(S, S, S) + 1.5),), 'tensor'),
        ('remainder', (S,), (non_differentiable(torch.rand(S, S, S) + 1.5),), 'tensor_broadcast_lhs'),
        ('remainder', (S, 1, S), (non_differentiable(torch.rand(S, S) + 1.5),), 'tensor_broadcast_all'),
        ('remainder', (), (non_differentiable(uniform_scalar(1.5)),), 'scalar_tensor'),
        ('remainder', (), (non_differentiable(torch.rand(S, S, S) + 1.5),), 'scalar_tensor_broadcast_lhs'),
        ('kthvalue', (S, S, S), (2,)),
        ('kthvalue', (S, S, S), (2, 1,), 'dim', (), [1]),
        ('kthvalue', (S, S, S), (2, 1, True,), 'keepdim_dim', (), [1]),
        ('kthvalue', (S,), (2, 0,), 'dim_1d', (), [1]),
        ('kthvalue', (S,), (2, 0, True,), 'keepdim_dim_1d', (), [1]),
        ('kthvalue', (), (1,), 'scalar', (), ()),
        ('kthvalue', (), (1, 0,), 'scalar_dim', (), [1]),
        ('kthvalue', (), (1, 0, True), 'scalar_keepdim_dim', (), [1]),
        ('median', (S, S, S), NO_ARGS),
        ('median', (S, S, S), (1,), 'dim', (), [0]),
        ('median', (S, S, S), (1, True,), 'keepdim_dim', (), [0]),
        ('median', (), NO_ARGS, 'scalar'),
        ('median', (), (0,), 'scalar_dim', (), [0]),
        ('median', (), (0, True,), 'scalar_keepdim_dim', (), [0]),
        ('nanmedian', (S, S, S), NO_ARGS),
        ('nanmedian', (S, S, S), (1,), 'dim', (), [0]),
        ('nanmedian', (S, S, S), (1, True,), 'keepdim_dim', (), [0]),
        ('nanmedian', (), NO_ARGS, 'scalar'),
        ('nanmedian', (), (0,), 'scalar_dim', (), [0]),
        ('nanmedian', (), (0, True,), 'scalar_keepdim_dim', (), [0]),
        ('var_mean', (S, S, S), NO_ARGS, ''),
        ('var_mean', (S, S, S), (1,), 'dim', [0]),
        ('var_mean', (S, S, S), (1, True, True), 'keepdim_dim', [0]),
        ('var_mean', (S,), (0,), 'dim_1d', [0]),
        ('var_mean', (S,), (0, True, True), 'keepdim_dim_1d', [0]),
        ('std_mean', (S, S, S), NO_ARGS, ''),
        ('std_mean', (S, S, S), (1,), 'dim', [0]),
        ('std_mean', (S, S, S), (1, True, True), 'keepdim_dim', [0]),
        ('std_mean', (S,), (0,), 'dim_1d', [0]),
        ('std_mean', (S,), (0, True, True), 'keepdim_dim_1d', [0]),
        ('renorm', (S, S, S), (2, 1, 0.5), 'dim', (), [1]),
        ('renorm', (S, S, S), (1, 2, 3), 'norm_1'),
        ('renorm', (S, S, S), (inf, 2, 0.5), 'norm_inf'),
        ('log_softmax', (S, S, S), (1, torch.float64,), 'kwarg_dtype_would_break_jit_loader', (True,)),
        ('zero_', (S, S, S), NO_ARGS),
        ('zero_', (), NO_ARGS, 'scalar'),
        ('norm', (S, S), (), 'default'),
        ('norm', (S, S), (2,), '2'),
        ('norm', (S, S), (0,), '0'),
        ('norm', (S, S), (0.5,), '0_5'),
        ('norm', (S, S), (1,), '1'),
        ('norm', (S, S), (3,), '3'),
        ('norm', (S, S), (inf,), 'inf'),
        ('norm', (S, S), (-inf,), '-inf'),
        ('norm', (S, S), ('fro',), 'fro_default'),
        ('norm', (S, S), ('fro', [0, 1],), 'fro'),
        ('norm', (S, S), ('nuc',), 'nuc', (), NO_ARGS, [skipCPUIfNoLapack, skipCUDAIfNoMagma]),
        ('norm', (S, S, S), ('nuc', [1, 2]), 'nuc_batched', (), NO_ARGS, [skipCPUIfNoLapack, skipCUDAIfNoMagma]),
        ('norm', (S, S), (-1,), 'neg_1'),
        ('norm', (S, S), (-2,), 'neg_2'),
        ('norm', (S, S), (-0.5,), 'neg_0_5'),
        ('norm', (S, S), (-1.5,), 'neg_1_5'),
        ('norm', (S, S), (-2, 1,), 'neg_2_2_dim', (), [1]),
        ('norm', (S, S), (-1, 1,), 'neg_1_2_dim', (), [1]),
        ('norm', (S, S), (0, 1,), '0_2_dim', (), [1]),
        ('norm', (S, S), (1, 1,), '1_2_dim', (), [1]),
        ('norm', (S, S), (2, 1,), '2_2_dim', (), [1]),
        ('norm', (S, S), (3, 1,), '3_2_dim', (), [1]),
        ('norm', (S, S), (inf, 1,), 'inf_2_dim'),
        ('norm', torch.rand(S, S, S) + 5e-2, (1.5,), '1_5_default'),
        ('norm', (S, S, S), (2, 1), '2_dim', (), [1]),
        ('norm', (S, S, S), (3, 1), '3_dim', (), [1]),
        ('norm', torch.rand(S, S, S) + 5e-2, (1.5, 1), '1_5_dim', (), [1]),
        ('norm', (S, S, S), (2, 1, True), 'keepdim_2_dim', (), [1]),
        ('norm', (S, S, S), (3, 1, True), 'keepdim_3_dim', (), [1]),
        ('norm', torch.rand(S, S, S) + 5e-2, (1.5, 1, True), 'keepdim_1_5_dim', (), [1]),
        ('norm', (), (2, 0), '2_dim_scalar', (), [1]),
        ('norm', (), (3, 0), '3_dim_scalar', (), [1]),
        ('norm', (), (2, 0, True), 'keepdim_2_dim_scalar', (), [1]),
        ('norm', (), (3, 0, True), 'keepdim_3_dim_scalar', (), [1]),
        ('clone', (S, M, S), NO_ARGS),
        ('clone', (), NO_ARGS, 'scalar'),
        ('contiguous', (S, S), NO_ARGS, '', (True,)),
        ('contiguous', torch.randn(S, S).transpose(0, 1), NO_ARGS, 'not_contiguous', (True,)),
        ('diag_embed', (S, S), NO_ARGS),
        ('diagonal', (M, M), NO_ARGS, '2d'),
        ('diagonal', (3, 5), NO_ARGS, '2d_wide'),
        ('diagonal', (3, 5), (2,), '2d_wide_pos'),
        ('diagonal', (3, 5), (-2,), '2d_wide_neg'),
        ('diagonal', (5, 3), NO_ARGS, '2d_tall'),
        ('diagonal', (5, 3), (2,), '2d_tall_pos'),
        ('diagonal', (5, 3), (-2,), '2d_tall_neg'),
        ('diagonal', (M, M), (1,), '2d_1'),
        ('diagonal', (M, M), (2,), '2d_2'),
        ('diagonal', (M, M, M), (1, 1, 2), '3d_1'),
        ('diagonal', (M, M, M), (2, 0, 1), '3d_2'),
        ('diagonal', (M, M, M), (-2, 0, 1), '3d_3'),
        ('tril', (M, M), NO_ARGS),
        ('tril', (M, M), (2,), 'idx'),
        ('tril', (S, M, M), NO_ARGS, 'batched'),
        ('tril', (S, M, M), (2,), 'batched_idx'),
        ('tril', (3, 3, S, S), NO_ARGS, 'more_batched'),
        ('triu', (M, M), NO_ARGS),
        ('triu', (M, M), (2,), 'idx'),
        ('triu', (S, M, M), NO_ARGS, 'batched'),
        ('triu', (S, M, M), (2,), 'batched_idx'),
        ('triu', (3, 3, S, S), NO_ARGS, 'more_batched'),
        ('cross', (S, 3), ((S, 3),)),
        ('cross', (S, 3, S), ((S, 3, S), 1), 'dim'),
        ('fill_', (S, S, S), (1,), 'number'),
        ('fill_', (), (1,), 'number_scalar'),
        ('fill_', (S, S, S), ((),), 'variable'),
        ('split', (S, S, S), (2,), '', (True,)),
        ('split', (S, S, S), (S, 1), 'dim', (True,), [1]),
        ('split', (S, S, S), ([int(S / 3), S - int(S / 3) * 2, int(S / 3)],), 'size_list',
            (True, 'aten::split_with_sizes')),
        ('split', (S, S, S), ([int(S / 2), S - int(S / 2) * 2, int(S / 2)], 2), 'size_list_dim',
            (True, 'aten::split_with_sizes'), [1]),
        ('split_with_sizes', (S, S, S), ([int(S / 3), S - int(S / 3) * 2, int(S / 3)],), '', (True,)),
        ('split_with_sizes', (S, S, S), ([int(S / 3), S - int(S / 3), 0],), 'size_0', (True, )),
        ('split_with_sizes', (S, S, S), ([int(S / 3), S - int(S / 3) * 2, int(S / 3)],), 'dim', (True, ), [1]),
        ('tensor_split', (S, S, S), (3,), 'sections', (False,)),
        ('tensor_split', (S, S, S), (3, 1), 'sections_dim', (False,), [1]),
        ('tensor_split', (S, S, S), ([2, 4],), 'indices', (False,)),
        ('tensor_split', (S, S, S), ([2, 4], 1), 'indices_dim', (False,), [1]),
        ('resize_', (S, S, S), (torch.Size([S * S, S])), 'fewer_dims'),
        ('resize_', (), (dont_convert(()),), 'scalar'),
        ('resize_', (), (torch.Size([1, 1, 1])), 'scalar_to_dims'),
        ('resize_as_', (), (non_differentiable(torch.tensor(5.)),), 'scalar'),
        ('resize_as_', (), (non_differentiable(torch.randn((1, 1, 1))),), 'scalar_to_dims'),
        ('resize_as_', (S, S, S), (non_differentiable(torch.randn(S * S, S)),)),
        ('where', (M, M), (mask_not_all_zeros((M, M)), (M, M)), '', (True,)),
        ('where', (M, 1, M), (mask_not_all_zeros((M, M)), (M, M, 1)), 'broadcast_all', (True,)),
        ('where', (), (bernoulli_scalar(), ()), 'scalar', (True,)),
        ('where', (M, 1, M), (bernoulli_scalar(), (M, M, 1)), 'scalar_broadcast_mask', (True,)),
        ('where', (), (mask_not_all_zeros((M, M)), ()), 'scalar_broadcast_non_mask', (True,)),
        ('to_sparse', (S, S), (), '', (), (), [], lambda x: x.to_dense()),
        ('to_sparse', (S, S), (1,), 'dim', (), (), [], lambda x: x.to_dense())
    ]

def create_input(call_args, requires_grad=True, non_contiguous=False, call_kwargs=None, dtype=torch.double, device=None):
    if not isinstance(call_args, tuple):
        call_args = (call_args,)

    def map_arg(arg):
        def maybe_non_contig(tensor):
            return tensor if not non_contiguous else make_non_contiguous(tensor)

        if isinstance(arg, torch.Size) or isinstance(arg, dont_convert):
            return arg
        elif isinstance(arg, tuple) and len(arg) == 0:
            var = torch.randn((), dtype=dtype, device=device)
            var.requires_grad = requires_grad
            return var
        elif isinstance(arg, tuple) and not isinstance(arg[0], torch.Tensor):
            return Variable(maybe_non_contig(torch.randn(*arg, dtype=dtype, device=device)), requires_grad=requires_grad)
        # double check casting
        elif isinstance(arg, non_differentiable):
            if isinstance(arg.tensor, torch.Tensor):
                if arg.tensor.dtype == torch.float:
                    return maybe_non_contig(arg.tensor.to(dtype=torch.double, device=device))
                if arg.tensor.dtype == torch.cfloat:
                    return maybe_non_contig(arg.tensor.to(dtype=torch.cdouble, device=device))
                return maybe_non_contig(arg.tensor.to(device=device))
            return maybe_non_contig(arg.tensor.to(device=device))
        elif isinstance(arg, torch.Tensor):
            if arg.dtype == torch.float:
                arg = arg.double()
            if arg.dtype == torch.cfloat:
                arg = arg.to(torch.cdouble)
            if arg.is_complex() != dtype.is_complex:
                raise RuntimeError("User provided tensor is real for a test that runs with complex dtype, ",
                                   "which is not supported for now")
            # NOTE: We do clone() after detach() here because we need to be able to change size/storage of v afterwards
            v = maybe_non_contig(arg).detach().to(device=device).clone()
            v.requires_grad = requires_grad and (v.is_floating_point() or v.is_complex())
            return v
        elif callable(arg):
            return map_arg(arg(dtype=dtype, device=device))
        else:
            return arg
    args_out = tuple(map_arg(arg) for arg in call_args)
    kwargs_out = {k: map_arg(v) for k, v in call_kwargs.items()} if call_kwargs else {}
    return args_out, kwargs_out


def _compare_trilu_indices(
        self, row, col, offset=0, dtype=torch.long, device='cpu'):
    if row == 0 or col == 0:
        # have to handle this separately as tril and triu does not take
        # empty matrix as input
        self.assertEqual(
            torch.empty(0, 2, dtype=dtype, device=device).transpose(0, 1),
            torch.tril_indices(row, col, offset, dtype=dtype, device=device))

        self.assertEqual(
            torch.empty(0, 2, dtype=dtype, device=device).transpose(0, 1),
            torch.triu_indices(row, col, offset, dtype=dtype, device=device))

    else:
        # TODO(#38095): Replace assertEqualIgnoreType. See issue #38095
        self.assertEqualIgnoreType(
            torch.ones(row, col, device='cpu')
                 .tril(offset).nonzero().to(dtype).transpose(0, 1),
            torch.tril_indices(row, col, offset, dtype=dtype, device=device))

        # TODO(#38095): Replace assertEqualIgnoreType. See issue #38095
        self.assertEqualIgnoreType(
            torch.ones(row, col, device='cpu')
                 .tril(offset).nonzero().to(dtype).transpose(0, 1),
            torch.tril_indices(row, col, offset, dtype=dtype, device=device))


def _compare_large_trilu_indices(
        self, row, col, offset=0, dtype=torch.long, device='cpu'):
    l = torch.ones(row, col, dtype=dtype, device='cpu').tril(offset) \
             .nonzero()[-100:-1, :].transpose(0, 1).to(device)
    torch.cuda.empty_cache()

    r = torch.tril_indices(
        row, col, offset, dtype=dtype, device=device)[:, -100:-1]
    self.assertEqual(l, r)
    torch.cuda.empty_cache()

    l = torch.ones(row, col, dtype=dtype, device='cpu').triu(offset) \
             .nonzero()[-100:-1, :].transpose(0, 1).to(device)
    torch.cuda.empty_cache()

    r = torch.triu_indices(
        row, col, offset, dtype=dtype, device=device)[:, -100:-1]
    self.assertEqual(l, r)
    torch.cuda.empty_cache()

# (
#   row
#   col
#   offset (optional)
#   dtype (optional)
# )
tri_tests_args = [
    (1, 1),
    (3, 3),
    (3, 3, 1),
    (3, 3, 2),
    (3, 3, 200),
    (3, 3, -1),
    (3, 3, -2),
    (3, 3, -200),
    (0, 3, 0),
    (0, 3, 1),
    (0, 3, -1),
    (3, 0, 0),
    (3, 0, 1),
    (3, 0, -1),
    (0, 0, 0),
    (0, 0, 1),
    (0, 0, -1),
    (3, 6, 0),
    (3, 6, 1),
    (3, 6, 3),
    (3, 6, 9),
    (3, 6, -1),
    (3, 6, -3),
    (3, 6, -9),
    (6, 3, 0),
    (6, 3, 1),
    (6, 3, 3),
    (6, 3, 9),
    (6, 3, -1),
    (6, 3, -3),
    (6, 3, -9),
    (258, 253, 1, torch.float32),
    (257, 258, 1, torch.float64),
    (258, 258, 1, torch.short),
    (3, 513, 1, torch.long),
    (513, 3, 1, torch.int),
    (513, 0, 1, torch.double),
    (1024, 1024),
    (1024, 1024, 500, torch.float32),
    (1024, 1024, 1023),
    (1024, 1024, -500),
    (1023, 1025),
    (1025, 1023, 1022),
    (1024, 1024, -500),
    (3, 2028),
    (3, 2028, 1),
    (3, 2028, -1),
    (2028, 3),
    (2028, 1),
    (2028, 1, -1)
]

tri_large_tests_args: List[Tuple[int, ...]] = [
    # Large test cases below are deliberately commented out to speed up CI
    # tests and to avoid OOM error. When modifying implementations of
    # tril_indices and triu_indices, please enable these tests and make sure
    # they pass.
    #
    # (1, 268435455),
    # (5000, 5000),
    # (10000, 10000),
    # (268435455, 1),
    # (134217727, 2, 1),
    # (2, 134217727, 1),
    # (536870901, 1),
    # (1, 536870901),
    # (268435455, 2, 1),
    # (2, 268435455, 1)
]


def run_additional_tri_tests(self, device):
    x = torch.ones(
        3, 3, dtype=torch.long, device=device, layout=torch.strided)
    l = x.tril(0).nonzero().transpose(0, 1)
    u = x.triu(0).nonzero().transpose(0, 1)
    self.assertEqual(l, torch.tril_indices(3, 3, device=device))
    self.assertEqual(
        l, torch.tril_indices(3, 3, device=device, layout=torch.strided))

    self.assertEqual(u, torch.triu_indices(3, 3, device=device))
    self.assertEqual(
        u, torch.triu_indices(3, 3, device=device, layout=torch.strided))

    self.assertRaises(
        RuntimeError,
        lambda: torch.triu_indices(
            1, 1, device=device, layout=torch.sparse_coo))

    self.assertRaises(
        RuntimeError,
        lambda: torch.tril_indices(
            1, 1, device=device, layout=torch.sparse_coo))


def unpack_variables(args):
    if isinstance(args, tuple):
        return tuple(unpack_variables(elem) for elem in args)
    else:
        return args


EXCLUDE_FUNCTIONAL = {
    'addmm',
    'addmm_',
    'reshape',
    'where'  # argument order
}
EXCLUDE_GRADCHECK: Dict[str, Any] = {
}
EXCLUDE_GRADGRADCHECK: Dict[str, Any] = {
}
EXCLUDE_GRADGRADCHECK_BY_TEST_NAME = {
    # `other` expand_as(self, other) is not used in autograd.
    'test_expand_as',
    'test_cdist',
}


def exclude_tensor_method(name, test_name):
    # there are no tensor equivalents for these (inplace or out)
    exclude_all_tensor_method_by_test_name = {
        'test_slice',
        'test_where',
        'test_where_broadcast_all',
        'test_where_scalar',
        'test_where_scalar_broadcast_mask',
        'test_where_scalar_broadcast_non_mask',
        'test_var_mean_keepdim_dim_1d',
        'test_var_mean_keepdim_dim',
        'test_var_mean_dim_1d',
        'test_var_mean_dim',
        'test_var_mean',
        'test_std_mean_keepdim_dim_1d',
        'test_std_mean_keepdim_dim',
        'test_std_mean_dim_1d',
        'test_std_mean_dim',
        'test_std_mean',
    }
    # there are no out-of-place tensor equivalents for these
    exclude_outplace_tensor_method = {
        'index_fill',
        'scatter',
        'scatter_add',
    }
    if test_name in exclude_all_tensor_method_by_test_name:
        return True
    is_magic_method = name[:2] == '__' and name[-2:] == '__'
    is_inplace = name[-1] == "_" and not is_magic_method
    if not is_inplace and name in exclude_outplace_tensor_method:
        return True
    return False<|MERGE_RESOLUTION|>--- conflicted
+++ resolved
@@ -4548,12 +4548,8 @@
     UnaryUfuncInfo('floor',
                    ref=np.floor,
                    dtypes=floating_types_and(torch.bfloat16),
-<<<<<<< HEAD
-                   dtypesIfCUDA=floating_types_and(torch.half),
+                   dtypesIfCUDA=floating_types_and(torch.half, torch.bfloat16),
                    supports_forward_ad=True,
-=======
-                   dtypesIfCUDA=floating_types_and(torch.half, torch.bfloat16),
->>>>>>> e1ccbadd
                    assert_autodiffed=True),
     OpInfo('flip',
            op=torch.flip,
