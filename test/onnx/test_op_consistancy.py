# Owner(s): ["module: onnx"]

"""Test consistency between torch.onnx exported operators and aten operators.

NOTE:

When new ops are supported, please scroll down to modify the EXPECTED_SKIPS_OR_FAILS and
ALLOWLIST_OP lists.

"""
import contextlib
import copy
import dataclasses
import io
import itertools
import unittest
from collections import namedtuple
from typing import Callable, Collection, Iterable, Optional, Sequence, Tuple, Union

import onnx

import torch
from torch.onnx import _constants, verification
from torch.testing._internal import (
    common_device_type,
    common_methods_invocations,
    common_utils,
)
from torch.testing._internal.opinfo import core as opinfo_core

# The min onnx opset version to test for
MIN_ONNX_OPSET_VERSION = 9
# The max onnx opset version to test for
MAX_ONNX_OPSET_VERSION = _constants.ONNX_MAX_OPSET

TESTED_OPSETS = range(MIN_ONNX_OPSET_VERSION, MAX_ONNX_OPSET_VERSION + 1)
ORT_PROVIDERS = ("CPUExecutionProvider",)


SUPPORTED_DTYPES = (
    # Boolean
    torch.bool,
    # Integers
    torch.uint8,
    torch.int8,
    torch.int16,
    torch.int32,
    torch.int64,
    # Floating types
    torch.float16,
    torch.float32,
    torch.float64,
    torch.bfloat16,
    # QInt types
    torch.qint8,
    torch.quint8,
    # Complex types
    torch.complex32,
    torch.complex64,
    torch.complex128,
)

# Convenience tuples for creating dtype lists when skipping or xfailing tests

BOOL_TYPES = (torch.bool,)

INT_TYPES = (
    torch.int8,
    torch.int16,
    torch.int32,
    torch.int64,
    torch.uint8,
)

QINT_TYPES = (
    torch.qint8,
    torch.quint8,
)

FLOAT_TYPES = (
    torch.float16,
    torch.float32,
    torch.float64,
    torch.bfloat16,
)

COMPLEX_TYPES = (
    torch.complex32,
    torch.complex64,
    torch.complex128,
)


# Copied from functorch: functorch/test/common_utils.py
# A named tuple for storing information about a test case to skip
DecorateMeta = namedtuple(
    "DecorateMeta",
    [
        "op_name",
        "variant_name",
        "decorator",
        "device_type",
        "dtypes",
        "reason",
    ],
)


def xfail(
    op_name: str,
    variant_name: str = "",
    *,
    device_type: Optional[str] = None,
    dtypes: Optional[Collection[torch.dtype]] = None,
    reason: str = "unspecified",
):
    """Expects a OpInfo test to fail."""
    return DecorateMeta(
        op_name=op_name,
        variant_name=variant_name,
        decorator=unittest.expectedFailure,
        device_type=device_type,
        dtypes=dtypes,
        reason=reason,
    )


def skip(
    op_name: str,
    variant_name: str = "",
    *,
    device_type: Optional[str] = None,
    dtypes: Optional[Collection[torch.dtype]] = None,
    reason="unspecified",
):
    """Skips a test case in OpInfo."""
    return DecorateMeta(
        op_name=op_name,
        variant_name=variant_name,
        decorator=unittest.skip(reason),
        device_type=device_type,
        dtypes=dtypes,
        reason=reason,
    )


@dataclasses.dataclass
class XfailOpset:
    """Expects a OpInfo test to fail on specific ONNX opsets."""

    op_name: str
    opsets: Collection[Union[int, Callable[[int], bool]]]
    dtypes: Optional[Collection[torch.dtype]] = None
    exception: Optional[Exception] = None
    reason: str = "unspecified"

    def _contains_opset(self, opset: int) -> bool:
        return any(
            opset == opset_spec if isinstance(opset_spec, int) else opset_spec(opset)
            for opset_spec in self.opsets
        )

    def _contains_dtype(self, dtype: torch.dtype) -> bool:
        return self.dtypes is None or dtype in self.dtypes

    def should_fail(self, opset: int, dtype: torch.dtype) -> bool:
        """Returns whether the test should fail for the given opset and dtype."""
        return self._contains_opset(opset) and self._contains_dtype(dtype)


def skip_ops(
    all_opinfos: Sequence[opinfo_core.OpInfo],
    test_case_name: str,
    base_test_name: str,
    to_skip: Iterable[DecorateMeta],
):
    """Decorates OpInfo tests with decorators based on the to_skip list."""
    ops_mapping = {(info.name, info.variant_test_name): info for info in all_opinfos}
    for decorate_meta in to_skip:
        opinfo = ops_mapping.get((decorate_meta.op_name, decorate_meta.variant_name))
        assert (
            opinfo is not None
        ), f"Couldn't find OpInfo for {decorate_meta}. Did you need to specify variant_name?"
        decorators = list(opinfo.decorators)
        new_decorator = opinfo_core.DecorateInfo(
            decorate_meta.decorator,
            test_case_name,
            base_test_name,
            device_type=decorate_meta.device_type,
            dtypes=decorate_meta.dtypes,
        )
        decorators.append(new_decorator)
        opinfo.decorators = tuple(decorators)

    # This decorator doesn't modify fn in any way
    def wrapped(fn):
        return fn

    return wrapped


def opsets_before(opset: int) -> Callable[[int], bool]:
    """Returns a comparison function that decides if the given opset is before the specified."""

    def compare(other_opset: int):
        return other_opset < opset

    return compare


def opsets_after(opset: int) -> Callable[[int], bool]:
    """Returns a comparison function that decides if the given opset is after the specified."""

    def compare(other_opset: int):
        return other_opset > opset

    return compare


# Modify this section ###
# NOTE: Modify this section as more ops are supported. The list should be sorted
# alphabetically.

# Ops to be tested for consistency between onnx and pytorch
ALLOWLIST_OP = (
    "ceil",
    "div",
    "floor_divide",
    "remainder",
    "sqrt",
    "t",
    "true_divide",
)

# fmt: off
# Turn off black formatting to keep the list compact

# Expected failures for onnx export. If an op is expected to fail only for certain
# ONNX opsets, add the op to EXPECTED_OPSET_FAILS below.
# The list should be sorted alphabetically by op name.
EXPECTED_SKIPS_OR_FAILS: Tuple[DecorateMeta, ...] = (
    skip("ceil", dtypes=BOOL_TYPES + INT_TYPES + QINT_TYPES + COMPLEX_TYPES, reason="not supported by onnx"),
<<<<<<< HEAD
    xfail("div", variant_name="no_rounding_mode", dtypes=COMPLEX_TYPES, reason="jit tracer error for complex types"),
    xfail("div", variant_name="floor_rounding", dtypes=COMPLEX_TYPES, reason="jit tracer error for complex types"),
    xfail("div", variant_name="trunc_rounding", dtypes=COMPLEX_TYPES, reason="jit tracer error for complex types"),
    skip(
        "div", variant_name="no_rounding_mode", dtypes=[torch.uint8, torch.int8, torch.int16],
        reason="Div for uint8, int8, int16 not implemented in onnx runtime"
    ),
    skip(
        "div", variant_name="floor_rounding", dtypes=[torch.uint8, torch.int8, torch.int16],
        reason="Div for uint8, int8, int16 not implemented in onnx runtime"
    ),
    skip(
        "div", variant_name="trunc_rounding", dtypes=[torch.uint8, torch.int8, torch.int16],
        reason="Div for uint8, int8, int16 not implemented in onnx runtime"
    ),
    xfail("floor_divide", dtypes=COMPLEX_TYPES, reason="jit tracer error for complex types"),
=======
    skip("ceil", dtypes=[torch.float64], reason="Ceil on f64 not supported by ONNX Runtime"),
>>>>>>> e363bf52
    skip("sqrt", dtypes=BOOL_TYPES + QINT_TYPES + COMPLEX_TYPES, reason="not supported by onnx"),
    xfail("t", dtypes=COMPLEX_TYPES, reason="jit tracer error for complex types"),
    skip("t", dtypes=[torch.float16], reason="flaky tests in CI"),
    xfail("true_divide", dtypes=COMPLEX_TYPES, reason="jit tracer error for complex types"),
)
# fmt: on

# Expected opset specific fails for ops that do not support specific opsets

EXPECTED_OPSET_FAILS: Tuple[XfailOpset, ...] = (
    XfailOpset(
        "remainder",
        dtypes=[torch.uint8, torch.int8, torch.int16],
        opsets=[opsets_before(11)],
        reason="Sub not defined for u8, i16 before opset 14. Mod is used after 11 so we support from opset 11.",
    ),
)

# END OF SECTION TO MODIFY ###


OPS_DB = copy.deepcopy(common_methods_invocations.op_db)


class SingleOpModel(torch.nn.Module):
    """Test model to wrap around a single op for export."""

    def __init__(self, op, kwargs):
        super().__init__()
        self.operator = op
        self.kwargs = kwargs

    def forward(self, *args):
        return self.operator(*args, **self.kwargs)


class TestConsistency(common_utils.TestCase):
    """Test consistency of exported ONNX models.

    This is a parameterized test suite.
    """

    @common_device_type.ops(OPS_DB, allowed_dtypes=SUPPORTED_DTYPES)
    @skip_ops(
        OPS_DB,
        "TestConsistency",
        "test_output_match",
        to_skip=EXPECTED_SKIPS_OR_FAILS,
    )
    def test_output_match(self, device: str, dtype: torch.dtype, op):
        assert device == "cpu"

        if op.name not in ALLOWLIST_OP:
            self.skipTest(f"'{op.name}' is not in the allow list for test on ONNX")

        expected_opset_fails_name_mapping = {
            fail.op_name: fail for fail in EXPECTED_OPSET_FAILS
        }
        samples = op.sample_inputs(
            device,
            dtype,
            requires_grad=False,
        )

        for i, (opset, cpu_sample) in enumerate(
            itertools.product(TESTED_OPSETS, samples)
        ):
            # Provide the repr to subtest because tensors are not serializable in parallel test runs
            with self.subTest(
                opset=opset,
                sample_num=i,
                input=repr(cpu_sample.input),
                args=repr(cpu_sample.args),
                kwargs=repr(cpu_sample.kwargs),
            ):
                model = SingleOpModel(op, cpu_sample.kwargs)
                model.eval()

                context_manager = contextlib.nullcontext()
                # Skip opset specific fails
                if op.name in expected_opset_fails_name_mapping:
                    fail = expected_opset_fails_name_mapping[op.name]
                    if fail.should_fail(opset, dtype):
                        context_manager = self.assertRaises(fail.exception or Exception)
                if dtype == torch.bfloat16 and opset < 13:
                    # Always skip bfloat16 for opsets before 13 because onnx started
                    # supporting bfloat16 from opset 13.
                    context_manager = self.assertRaises(Exception)

                # Run the test
                inputs = (cpu_sample.input, *cpu_sample.args)

                with context_manager:
                    if dtype == torch.bfloat16:
                        # Only export to ONNX without running with onnxruntime because
                        # the CPU execution path for bfloat16 is not implemented in onnxruntime.
                        model_buffer = io.BytesIO()
                        torch.onnx.export(
                            model, inputs, model_buffer, opset_version=opset
                        )
                        model_buffer.seek(0)
                        onnx_model = onnx.load(model_buffer)
                        onnx.checker.check_model(onnx_model, full_check=True)
                        continue

                    verification.verify(
                        model,
                        inputs,
                        input_kwargs={},
                        opset_version=opset,
                        keep_initializers_as_inputs=True,
                        ort_providers=ORT_PROVIDERS,
                        check_shape=True,
                        check_dtype=True,
                        flatten=True,
                    )


common_device_type.instantiate_device_type_tests(
    TestConsistency, globals(), only_for="cpu"
)


if __name__ == "__main__":
    common_utils.run_tests()<|MERGE_RESOLUTION|>--- conflicted
+++ resolved
@@ -240,26 +240,28 @@
 # The list should be sorted alphabetically by op name.
 EXPECTED_SKIPS_OR_FAILS: Tuple[DecorateMeta, ...] = (
     skip("ceil", dtypes=BOOL_TYPES + INT_TYPES + QINT_TYPES + COMPLEX_TYPES, reason="not supported by onnx"),
-<<<<<<< HEAD
+    skip("ceil", dtypes=[torch.float64], reason="Ceil on f64 not supported by ONNX Runtime"),
     xfail("div", variant_name="no_rounding_mode", dtypes=COMPLEX_TYPES, reason="jit tracer error for complex types"),
     xfail("div", variant_name="floor_rounding", dtypes=COMPLEX_TYPES, reason="jit tracer error for complex types"),
-    xfail("div", variant_name="trunc_rounding", dtypes=COMPLEX_TYPES, reason="jit tracer error for complex types"),
+    xfail("div", variant_name="trunc_rounding", dtypes=(torch.float16,) + COMPLEX_TYPES, reason="jit tracer error for f16 and complex types"),
     skip(
         "div", variant_name="no_rounding_mode", dtypes=[torch.uint8, torch.int8, torch.int16],
-        reason="Div for uint8, int8, int16 not implemented in onnx runtime"
+        reason="Div on u8, i8, i16 not implemented in onnx runtime"
     ),
     skip(
         "div", variant_name="floor_rounding", dtypes=[torch.uint8, torch.int8, torch.int16],
-        reason="Div for uint8, int8, int16 not implemented in onnx runtime"
+        reason="Div on u8, i8, i16 not implemented in onnx runtime"
+    ),
+    skip(
+        "div", variant_name="floor_rounding", dtypes=[torch.float64],
+        reason="Div on f64 not implemented in onnx runtime"
     ),
     skip(
         "div", variant_name="trunc_rounding", dtypes=[torch.uint8, torch.int8, torch.int16],
-        reason="Div for uint8, int8, int16 not implemented in onnx runtime"
+        reason="Div on u8, i8, i16 not implemented in onnx runtime"
     ),
     xfail("floor_divide", dtypes=COMPLEX_TYPES, reason="jit tracer error for complex types"),
-=======
-    skip("ceil", dtypes=[torch.float64], reason="Ceil on f64 not supported by ONNX Runtime"),
->>>>>>> e363bf52
+    skip("floor_divide", dtypes=[torch.float64], reason="Floor on f64 not supported by ONNX Runtime"),
     skip("sqrt", dtypes=BOOL_TYPES + QINT_TYPES + COMPLEX_TYPES, reason="not supported by onnx"),
     xfail("t", dtypes=COMPLEX_TYPES, reason="jit tracer error for complex types"),
     skip("t", dtypes=[torch.float16], reason="flaky tests in CI"),
