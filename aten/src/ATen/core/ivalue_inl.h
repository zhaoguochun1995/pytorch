--- conflicted
+++ resolved
@@ -1009,15 +1009,9 @@
             typename c10::invoke_result_t<T &&, Future&>,
             IValueWithStorages>) {
               IValue value;
-<<<<<<< HEAD
               ::std::vector<WeakStorage> storages;
               ::std::tie(value, storages) = cb(parentFut);
               childFut->markCompleted(::std::move(value), ::std::move(storages));
-=======
-              std::vector<WeakStorage> storages;
-              std::tie(value, storages) = cb(parentFut);
-              childFut->markCompleted(std::move(value), std::move(storages));
->>>>>>> 14014df3
             } else {
               childFut->markCompleted(cb(parentFut));
             };
