#include <ATen/ATen.h>
#include <ATen/Dispatch.h>
#include <ATen/Parallel.h>
#include <ATen/native/BatchLinearAlgebra.h>
#include <ATen/native/LinearAlgebraUtils.h>
#include <ATen/native/cpu/zmath.h>

#include <c10/util/irange.h>

namespace at { namespace native {

namespace {
/*
  Computes the Cholesky decomposition of matrices stored in `input`.
  This is an in-place routine and the content of 'input' is overwritten with the result.

  Args:
  * `input` - [in] Input tensor for the Cholesky decomposition
              [out] Cholesky decomposition result
  * `info` -  [out] Tensor filled with LAPACK error codes,
                    positive values indicate that the matrix is not positive definite.
  * `upper` - controls whether the upper (true) or lower (false) triangular portion of `input` is used

  For further details, please see the LAPACK documentation for POTRF.
*/
template <typename scalar_t>
void apply_cholesky(const Tensor& input, const Tensor& info, bool upper) {
#if !AT_BUILD_WITH_LAPACK()
  TORCH_CHECK(
      false,
      "Calling torch.linalg.cholesky on a CPU tensor requires compiling ",
      "PyTorch with LAPACK. Please use PyTorch built with LAPACK support.");
#else
  char uplo = upper ? 'U' : 'L';
  auto input_data = input.data_ptr<scalar_t>();
  auto info_data = info.data_ptr<int>();
  auto input_matrix_stride = matrixStride(input);
  auto batch_size = batchCount(input);
  auto n = input.size(-2);
  auto lda = std::max<int64_t>(1, n);

  for (const auto i : c10::irange(batch_size)) {
    scalar_t* input_working_ptr = &input_data[i * input_matrix_stride];
    int* info_working_ptr = &info_data[i];
    lapackCholesky<scalar_t>(uplo, n, input_working_ptr, lda, info_working_ptr);
  }
#endif
}

// This is a type dispatching helper function for 'apply_cholesky'
void cholesky_kernel(const Tensor& input, const Tensor& infos, bool upper) {
  AT_DISPATCH_FLOATING_AND_COMPLEX_TYPES(input.scalar_type(), "cholesky_cpu", [&]{
    apply_cholesky<scalar_t>(input, infos, upper);
  });
}

/*
Copies the lower (or upper) triangle of the square matrix to the other half and conjugates it.
This operation is performed in-place.
*/
template <typename scalar_t>
void apply_reflect_conj_tri_single(scalar_t* self, int64_t n, int64_t stride, bool upper) {
  std::function<void(int64_t, int64_t)> loop = [](int64_t, int64_t){};
  if (upper) {
    loop = [&](int64_t start, int64_t end) {
      for (const auto i : c10::irange(start, end)) {
        for (int64_t j = i + 1; j < n; j++) {
          self[i * stride + j] = conj_impl(self[j * stride + i]);
        }
      }
    };
  } else {
    loop = [&](int64_t start, int64_t end) {
      for (const auto i : c10::irange(start, end)) {
        for (const auto j : c10::irange(i)) {
          self[i * stride + j] = conj_impl(self[j * stride + i]);
        }
      }
    };
  }
  // For small matrices OpenMP overhead is too large
  if (n < 256) {
    loop(0, n);
  } else {
    at::parallel_for(0, n, 0, loop);
  }
}

/*
Computes the inverse of a symmetric (Hermitian) positive-definite matrix n-by-n matrix 'input' using the Cholesky factorization
This is an in-place routine, content of 'input' is overwritten.
'infos' is an int Tensor containing error codes for each matrix in the batched input.
For more information see LAPACK's documentation for POTRI routine.
*/
template <typename scalar_t>
void apply_cholesky_inverse(Tensor& input, Tensor& infos, bool upper) {
#if !AT_BUILD_WITH_LAPACK()
  TORCH_CHECK(false, "cholesky_inverse: LAPACK library not found in compilation");
#else
  char uplo = upper ? 'U' : 'L';

  auto input_data = input.data_ptr<scalar_t>();
  auto infos_data = infos.data_ptr<int>();
  auto input_matrix_stride = matrixStride(input);
  auto batch_size = batchCount(input);
  auto n = input.size(-2);
  auto lda = std::max<int64_t>(1, n);

  for (const auto i : c10::irange(batch_size)) {
    scalar_t* input_working_ptr = &input_data[i * input_matrix_stride];
    int* info_working_ptr = &infos_data[i];
    lapackCholeskyInverse<scalar_t>(uplo, n, input_working_ptr, lda, info_working_ptr);
    // LAPACK writes to only upper/lower part of the matrix leaving the other side unchanged
    apply_reflect_conj_tri_single<scalar_t>(input_working_ptr, n, lda, upper);
  }
#endif
}

// This is a type dispatching helper function for 'apply_cholesky_inverse'
Tensor& cholesky_inverse_kernel_impl(Tensor& result, Tensor& infos, bool upper) {
  // This function calculates the inverse matrix in-place
  // result should be in column major order and contain matrices to invert
  // the content of result is overwritten by 'apply_cholesky_inverse'
  AT_DISPATCH_FLOATING_AND_COMPLEX_TYPES(result.scalar_type(), "cholesky_inverse_out_cpu", [&]{
    apply_cholesky_inverse<scalar_t>(result, infos, upper);
  });
  return result;
}

template <typename scalar_t>
void apply_eig(const Tensor& self, bool eigenvectors, Tensor& vals_, Tensor& vecs_, int64_t* info_ptr) {
#if !AT_BUILD_WITH_LAPACK()
  TORCH_CHECK(false, "Calling torch.eig on a CPU tensor requires compiling ",
    "PyTorch with LAPACK. Please use PyTorch built with LAPACK support.");
#else
  using value_t = typename c10::scalar_value_type<scalar_t>::type;

  char jobvr = eigenvectors ? 'V' : 'N';
  int64_t n = self.size(-1);
  auto self_data = self.data_ptr<scalar_t>();

  auto vals_data = vals_.data_ptr<scalar_t>();
  scalar_t* wr = vals_data;

  scalar_t* vecs_data = eigenvectors ? vecs_.data_ptr<scalar_t>() : nullptr;
  // NOLINTNEXTLINE(cppcoreguidelines-narrowing-conversions,bugprone-narrowing-conversions)
  int ldvr = eigenvectors ? n : 1;

  Tensor rwork;
  value_t* rwork_data = nullptr;
  if (self.is_complex()) {
    ScalarType real_dtype = toRealValueType(typeMetaToScalarType(self.dtype()));
    rwork = at::empty({n*2}, self.options().dtype(real_dtype));
    rwork_data = rwork.data_ptr<value_t>();
  }

  if (n > 0) {
    // call lapackEig once to get the optimal size for work data
    scalar_t wkopt;
    // NOLINTNEXTLINE(cppcoreguidelines-init-variables)
    int info;
    lapackEig<scalar_t, value_t>('N', jobvr, n, self_data, n, wr,
      nullptr, 1, vecs_data, ldvr, &wkopt, -1, rwork_data, &info);
    int lwork = std::max<int>(1, real_impl<scalar_t, value_t>(wkopt));

    // call again to do the actual work
    Tensor work = at::empty({lwork}, self.dtype());
    lapackEig<scalar_t, value_t>('N', jobvr, n, self_data, n, wr,
      nullptr, 1, vecs_data, ldvr, work.data_ptr<scalar_t>(), lwork, rwork_data, &info);
    *info_ptr = info;
  }
#endif
}

std::tuple<Tensor, Tensor> eig_kernel_impl(const Tensor& self, bool& eigenvectors) {
  int64_t n = self.size(-1);
  // lapackEig function expects the input to be column major, or stride {1, n},
  // so we must set the stride manually since the default stride for tensors is
  // row major, {n, 1}
  Tensor self_ = at::empty_strided(
      {n, n},
      {1, n},
      at::TensorOptions(self.dtype()));
  self_.copy_(self);

  auto options = self.options().memory_format(LEGACY_CONTIGUOUS_MEMORY_FORMAT);

  // the API is slightly different for the complex vs real case: if the input
  // is complex, eigenvals will be a vector of complex. If the input is real,
  // eigenvals will be a (n, 2) matrix containing the real and imaginary parts
  // in each column
  Tensor vals_;
  if (self.is_complex()) {
      vals_ = at::empty({n}, options);
  } else {
      vals_ = at::empty_strided({n, 2}, {1, n}, options);
  }
  Tensor vecs_ = eigenvectors
                 ? at::empty_strided({n, n}, {1, n}, options)
                 : Tensor();

  // NOLINTNEXTLINE(cppcoreguidelines-init-variables)
  int64_t info;
  AT_DISPATCH_FLOATING_AND_COMPLEX_TYPES(self.scalar_type(), "eig_cpu", [&]{
    apply_eig<scalar_t>(self_, eigenvectors, vals_, vecs_, &info);
  });
  // NOLINTNEXTLINE(clang-analyzer-core.CallAndMessage)
  singleCheckErrors(info, "eig_cpu");

  return std::tuple<Tensor, Tensor>(vals_, vecs_);
}

/*
  Computes the eigenvalues and eigenvectors of n-by-n matrix 'input'.
  This is an in-place routine, content of 'input', 'values', 'vectors' is overwritten.
  'infos' is an int Tensor containing error codes for each matrix in the batched input.
  For more information see LAPACK's documentation for GEEV routine.
*/
template <typename scalar_t>
void apply_linalg_eig(Tensor& values, Tensor& vectors, Tensor& input, Tensor& infos, bool compute_eigenvectors) {
#if !AT_BUILD_WITH_LAPACK()
  TORCH_CHECK(false, "Calling torch.linalg.eig on a CPU tensor requires compiling ",
    "PyTorch with LAPACK. Please use PyTorch built with LAPACK support.");
#else
  using value_t = typename c10::scalar_value_type<scalar_t>::type;

  char jobvr = compute_eigenvectors ? 'V' : 'N';
  char jobvl = 'N';  // only right eigenvectors are computed
  auto n = input.size(-1);
  auto lda = std::max<int64_t>(1, n);
  auto batch_size = batchCount(input);
  auto input_matrix_stride = matrixStride(input);
  auto values_stride = values.size(-1);
  auto input_data = input.data_ptr<scalar_t>();
  auto values_data = values.data_ptr<scalar_t>();
  auto infos_data = infos.data_ptr<int>();
  auto rvectors_data = compute_eigenvectors ? vectors.data_ptr<scalar_t>() : nullptr;
  scalar_t* lvectors_data = nullptr;  // only right eigenvectors are computed
  int64_t ldvr = compute_eigenvectors ? lda : 1;
  int64_t ldvl = 1;

  Tensor rwork;
  value_t* rwork_data = nullptr;
  if (input.is_complex()) {
    ScalarType real_dtype = toRealValueType(input.scalar_type());
    rwork = at::empty({lda * 2}, input.options().dtype(real_dtype));
    rwork_data = rwork.data_ptr<value_t>();
  }

  // call lapackEig once to get the optimal size for work data
  scalar_t work_query;
  lapackEig<scalar_t, value_t>(jobvl, jobvr, n, input_data, lda, values_data,
    lvectors_data, ldvl, rvectors_data, ldvr, &work_query, -1, rwork_data, &infos_data[0]);

  int lwork = std::max<int>(1, static_cast<int>(real_impl<scalar_t, value_t>(work_query)));
  Tensor work = at::empty({lwork}, input.dtype());
  auto work_data = work.data_ptr<scalar_t>();

  for (const auto i : c10::irange(batch_size)) {
    scalar_t* input_working_ptr = &input_data[i * input_matrix_stride];
    scalar_t* values_working_ptr = &values_data[i * values_stride];
    scalar_t* rvectors_working_ptr = compute_eigenvectors ? &rvectors_data[i * input_matrix_stride] : nullptr;
    int* info_working_ptr = &infos_data[i];
    lapackEig<scalar_t, value_t>(jobvl, jobvr, n, input_working_ptr, lda, values_working_ptr,
      lvectors_data, ldvl, rvectors_working_ptr, ldvr, work_data, lwork, rwork_data, info_working_ptr);
  }
#endif
}

// This is a type dispatching helper function for 'apply_linalg_eig'
void linalg_eig_kernel(Tensor& eigenvalues, Tensor& eigenvectors, Tensor& infos, const Tensor& input, bool compute_eigenvectors) {
  // This function calculates the non-symmetric eigendecomposition in-place
  // tensors should be in batched column major memory format
  // the content of eigenvalues, eigenvectors and infos is overwritten by 'apply_linalg_eig'

  // apply_linalg_eig modifies in-place provided input matrix, therefore we need a copy
  Tensor input_working_copy = at::empty(input.mT().sizes(), input.options());
  input_working_copy.transpose_(-2, -1);  // make input_working_copy to have Fortran contiguous memory layout
  input_working_copy.copy_(input);

  AT_DISPATCH_FLOATING_AND_COMPLEX_TYPES(input.scalar_type(), "linalg_eig_out_cpu", [&]{
    apply_linalg_eig<scalar_t>(eigenvalues, eigenvectors, input_working_copy, infos, compute_eigenvectors);
  });
}

/*
  Computes eigenvalues and eigenvectors of the input that is stored initially in 'vectors'.
  The computation is done in-place: 'vectors' stores the input and will be overwritten,
  'values' should be an allocated empty array.
  'infos' is used to store information for possible checks for error.
  'upper' controls the portion of input matrix to consider in computations
  'compute_eigenvectors' controls whether eigenvectors should be computed.
  This function doesn't do any error checks and it's assumed that every argument is valid.
*/
template <typename scalar_t>
void apply_lapack_eigh(const Tensor& values, const Tensor& vectors, const Tensor& infos, bool upper, bool compute_eigenvectors) {
#if !AT_BUILD_WITH_LAPACK()
  TORCH_CHECK(
      false,
      "Calling torch.linalg.eigh or eigvalsh on a CPU tensor requires compiling ",
      "PyTorch with LAPACK. Please use PyTorch built with LAPACK support.");
#else
  using value_t = typename c10::scalar_value_type<scalar_t>::type;

  char uplo = upper ? 'U' : 'L';
  char jobz = compute_eigenvectors ? 'V' : 'N';

  auto n = vectors.size(-1);
  auto lda = std::max<int64_t>(1, n);
  auto batch_size = batchCount(vectors);

  auto vectors_stride = matrixStride(vectors);
  auto values_stride = values.size(-1);

  auto vectors_data = vectors.data_ptr<scalar_t>();
  auto values_data = values.data_ptr<value_t>();
  auto infos_data = infos.data_ptr<int>();

  // Using 'int' instead of int32_t or int64_t is consistent with the current LAPACK interface
  // It really should be changed in the future to something like lapack_int that depends on the specific LAPACK library that is linked
  // or switch to supporting only 64-bit indexing by default.
  int lwork = -1;
  int lrwork = -1;
  int liwork = -1;
  scalar_t lwork_query;
  value_t rwork_query;
  // NOLINTNEXTLINE(cppcoreguidelines-init-variables)
  int iwork_query;

  // call lapackSyevd once to get the optimal size for work data
  lapackSyevd<scalar_t, value_t>(jobz, uplo, n, vectors_data, lda, values_data,
    &lwork_query, lwork, &rwork_query, lrwork, &iwork_query, liwork, infos_data);

  lwork = std::max<int>(1, real_impl<scalar_t, value_t>(lwork_query));
  Tensor work = at::empty({lwork}, vectors.options());
  auto work_data = work.data_ptr<scalar_t>();

  liwork = std::max<int>(1, iwork_query);
  Tensor iwork = at::empty({liwork}, vectors.options().dtype(at::kInt));
  auto iwork_data = iwork.data_ptr<int>();

  Tensor rwork;
  value_t* rwork_data = nullptr;
  if (vectors.is_complex()) {
    lrwork = std::max<int>(1, rwork_query);
    rwork = at::empty({lrwork}, values.options());
    rwork_data = rwork.data_ptr<value_t>();
  }

  // Now call lapackSyevd for each matrix in the batched input
  for (const auto i : c10::irange(batch_size)) {
    scalar_t* vectors_working_ptr = &vectors_data[i * vectors_stride];
    value_t* values_working_ptr = &values_data[i * values_stride];
    int* info_working_ptr = &infos_data[i];
    lapackSyevd<scalar_t, value_t>(jobz, uplo, n, vectors_working_ptr, lda, values_working_ptr,
      work_data, lwork, rwork_data, lrwork, iwork_data, liwork, info_working_ptr);
    // The current behaviour for Linear Algebra functions to raise an error if something goes wrong
    // or input doesn't satisfy some requirement
    // therefore return early since further computations will be wasted anyway
    if (*info_working_ptr != 0) {
      return;
    }
  }
#endif
}

// This is a type dispatching helper function for 'apply_lapack_eigh'
void linalg_eigh_kernel(const Tensor& eigenvalues, const Tensor& eigenvectors, const Tensor& infos, bool upper, bool compute_eigenvectors) {
  // This function calculates the symmetric/hermitian eigendecomposition
  // in-place tensors should be in batched column major memory format the
  // content of eigenvalues, eigenvectors and infos is overwritten by
  // 'apply_lapack_eigh'
  AT_DISPATCH_FLOATING_AND_COMPLEX_TYPES(
      eigenvectors.scalar_type(), "linalg_eigh_cpu", [&] {
        apply_lapack_eigh<scalar_t>(
            eigenvalues, eigenvectors, infos, upper, compute_eigenvectors);
      });
}

/*
  The geqrf function computes the QR decomposition of matrices stored in `input`.
  However, rather than producing a Q matrix directly, it produces a sequence of
  elementary reflectors which may later be composed to construct Q - for example
  with the orgqr or ormqr functions.

  Args:
  * `input` - [in] Input tensor for QR decomposition
              [out] QR decomposition result which contains:
              i)  The elements of R, on and above the diagonal.
              ii) Directions of the reflectors implicitly defining Q.
             Tensor with the directions of the elementary reflectors below the diagonal,
              it will be overwritten with the result
  * `tau` - [out] Tensor which will contain the magnitudes of the reflectors
            implicitly defining Q.

  For further details, please see the LAPACK documentation for GEQRF.
*/
template <typename scalar_t>
static void apply_geqrf(const Tensor& input, const Tensor& tau) {
#if !AT_BUILD_WITH_LAPACK()
  TORCH_CHECK(
      false,
      "Calling torch.geqrf on a CPU tensor requires compiling ",
      "PyTorch with LAPACK. Please use PyTorch built with LAPACK support.");
#else
  using value_t = typename c10::scalar_value_type<scalar_t>::type;
  auto input_data = input.data_ptr<scalar_t>();
  auto tau_data = tau.data_ptr<scalar_t>();
  auto input_matrix_stride = matrixStride(input);
  auto tau_stride = tau.size(-1);
  auto batch_size = batchCount(input);
  auto m = input.size(-2);
  auto n = input.size(-1);
  auto lda = std::max<int>(1, m);

  // NOLINTNEXTLINE(cppcoreguidelines-init-variables)
  int info;
  // Run once, first to get the optimum work size.
  // Since we deal with batches of matrices with the same dimensions, doing this outside
  // the loop saves (batch_size - 1) workspace queries which would provide the same result
  // and (batch_size - 1) calls to allocate and deallocate workspace using at::empty()
  int lwork = -1;
  scalar_t wkopt;
  lapackGeqrf<scalar_t>(m, n, input_data, lda, tau_data, &wkopt, lwork, &info);
  TORCH_INTERNAL_ASSERT_DEBUG_ONLY(info == 0);

  // if lwork is less than 'n' then a warning is printed:
  // Intel MKL ERROR: Parameter 7 was incorrect on entry to SGEQRF.
  lwork = std::max<int>(std::max<int>(1, n), real_impl<scalar_t, value_t>(wkopt));
  Tensor work = at::empty({lwork}, input.options());

  for (const auto i : c10::irange(batch_size)) {
    scalar_t* input_working_ptr = &input_data[i * input_matrix_stride];
    scalar_t* tau_working_ptr = &tau_data[i * tau_stride];

    // now compute the actual QR and tau
    lapackGeqrf<scalar_t>(m, n, input_working_ptr, lda, tau_working_ptr, work.data_ptr<scalar_t>(), lwork, &info);

    // info from lapackGeqrf only reports if the i-th parameter is wrong
    // so we don't need to check it all the time
    TORCH_INTERNAL_ASSERT_DEBUG_ONLY(info == 0);
  }
#endif
}

// This is a type dispatching helper function for 'apply_geqrf'
void geqrf_kernel(const Tensor& input, const Tensor& tau) {
  AT_DISPATCH_FLOATING_AND_COMPLEX_TYPES(input.scalar_type(), "geqrf_cpu", [&]{
    apply_geqrf<scalar_t>(input, tau);
  });
}

/*
  The orgqr function allows reconstruction of an orthogonal (or unitary) matrix Q,
  from a sequence of elementary reflectors, such as produced by the geqrf function.

  Args:
  * `self` - Tensor with the directions of the elementary reflectors below the diagonal,
              it will be overwritten with the result
  * `tau` - Tensor containing the magnitudes of the elementary reflectors

  For further details, please see the LAPACK documentation for ORGQR and UNGQR.
*/
template <typename scalar_t>
inline void apply_orgqr(Tensor& self, const Tensor& tau) {
#if !AT_BUILD_WITH_LAPACK()
  TORCH_CHECK(false, "Calling torch.orgqr on a CPU tensor requires compiling ",
    "PyTorch with LAPACK. Please use PyTorch built with LAPACK support.");
#else
  // Some LAPACK implementations might not work well with empty matrices:
  // workspace query might return lwork as 0, which is not allowed (requirement is lwork >= 1)
  // We don't need to do any calculations in this case, so let's return early
  if (self.numel() == 0) {
    return;
  }

  using value_t = typename c10::scalar_value_type<scalar_t>::type;
  auto self_data = self.data_ptr<scalar_t>();
  auto tau_data = tau.data_ptr<scalar_t>();
  auto self_matrix_stride = matrixStride(self);
  auto tau_stride = tau.size(-1);
  auto batch_size = batchCount(self);
  auto m = self.size(-2);
  auto n = self.size(-1);
  auto k = tau.size(-1);
  auto lda = std::max<int64_t>(1, m);
  // NOLINTNEXTLINE(cppcoreguidelines-init-variables)
  int info;

  // LAPACK's requirement
  TORCH_INTERNAL_ASSERT(m >= n);
  TORCH_INTERNAL_ASSERT(n >= k);

  // Run once, first to get the optimum work size.
  // Since we deal with batches of matrices with the same dimensions, doing this outside
  // the loop saves (batch_size - 1) workspace queries which would provide the same result
  // and (batch_size - 1) calls to allocate and deallocate workspace using at::empty()
  int lwork = -1;
  scalar_t wkopt;
  lapackOrgqr<scalar_t>(m, n, k, self_data, lda, tau_data, &wkopt, lwork, &info);
  TORCH_INTERNAL_ASSERT_DEBUG_ONLY(info == 0);
  lwork = std::max<int>(1, real_impl<scalar_t, value_t>(wkopt));
  Tensor work = at::empty({lwork}, self.options());

  for (const auto i : c10::irange(batch_size)) {
    scalar_t* self_working_ptr = &self_data[i * self_matrix_stride];
    scalar_t* tau_working_ptr = &tau_data[i * tau_stride];

    // now compute the actual Q
    lapackOrgqr<scalar_t>(m, n, k, self_working_ptr, lda, tau_working_ptr, work.data_ptr<scalar_t>(), lwork, &info);

    // info from lapackOrgqr only reports if the i-th parameter is wrong
    // so we don't need to check it all the time
    TORCH_INTERNAL_ASSERT_DEBUG_ONLY(info == 0);
  }
#endif
}

// This is a type dispatching helper function for 'apply_orgqr'
Tensor& orgqr_kernel_impl(Tensor& result, const Tensor& tau) {
  AT_DISPATCH_FLOATING_AND_COMPLEX_TYPES(result.scalar_type(), "orgqr_cpu", [&]{
    apply_orgqr<scalar_t>(result, tau);
  });
  return result;
}

// we use `enum class LapackLstsqDriverType` as keys in an unordered_map.
// Clang5 and Gcc5 do not support std::hash for enum classes, hence
// we provide our own hash function.
struct LapackLstsqDriverTypeHash {
  std::size_t operator()(const LapackLstsqDriverType& driver_type) const {
    return static_cast<std::size_t>(driver_type);
  }
};

/*
  Solves a least squares problem. That is minimizing ||B - A X||.

  Input args:
  * 'input' - Tensor containing batches of m-by-n matrix A.
  * 'other' - Tensor containing batches of max(m, n)-by-nrhs matrix B.
  * 'cond' - relative tolerance for determining rank of A.
  * 'driver' - the name of the LAPACK driver that is used to compute the solution.
  Output args (modified in-place):
  * 'solution' - Tensor to store the solution matrix X.
  * 'residuals' - Tensor to store values of ||B - A X||.
  * 'rank' - Tensor to store the rank of A.
  * 'singular_values' - Tensor to store the singular values of A.
  * 'infos' - Tensor to store error codes of linear algebra math library.

  For further details, please see the LAPACK documentation for GELS/GELSY/GELSS/GELSD routines.
*/
template <typename scalar_t>
void apply_lstsq(const Tensor& A, Tensor& B, Tensor& rank, Tensor& singular_values, Tensor& infos, double rcond, LapackLstsqDriverType driver_type) {
#if !AT_BUILD_WITH_LAPACK()
  TORCH_CHECK(
      false,
      "Calling torch.linalg.lstsq on a CPU tensor requires compiling ",
      "PyTorch with LAPACK. Please use PyTorch built with LAPACK support.");
#else
  using value_t = typename c10::scalar_value_type<scalar_t>::type;
  using driver_t = at::native::LapackLstsqDriverType;

  auto lapack_func = lapackLstsq<driver_t::Gelsd, scalar_t, value_t>;
  static auto driver_type_to_func
    = std::unordered_map<driver_t, decltype(lapack_func), LapackLstsqDriverTypeHash>({
    {driver_t::Gels, lapackLstsq<driver_t::Gels, scalar_t, value_t>},
    {driver_t::Gelsy, lapackLstsq<driver_t::Gelsy, scalar_t, value_t>},
    {driver_t::Gelsd, lapackLstsq<driver_t::Gelsd, scalar_t, value_t>},
    {driver_t::Gelss, lapackLstsq<driver_t::Gelss, scalar_t, value_t>}
  });
  lapack_func = driver_type_to_func[driver_type];

  char trans = 'N';

  auto A_data = A.data_ptr<scalar_t>();
  auto B_data = B.data_ptr<scalar_t>();
  auto m = A.size(-2);
  auto n = A.size(-1);
  auto nrhs = B.size(-1);
  auto lda = std::max<int64_t>(1, m);
  auto ldb = std::max<int64_t>(1, std::max(m, n));
  auto infos_data = infos.data_ptr<int>();

  // only 'gels' driver does not compute the rank
  int rank_32;
  int64_t* rank_data;
  int64_t* rank_working_ptr = nullptr;
  if (driver_t::Gels != driver_type) {
    rank_data = rank.data_ptr<int64_t>();
    rank_working_ptr = rank_data;
  }

  // 'gelsd' and 'gelss' are SVD-based algorithms
  // so we can get singular values
  value_t* s_data;
  value_t* s_working_ptr = nullptr;
  int64_t s_stride;
  if (driver_t::Gelsd == driver_type || driver_t::Gelss == driver_type) {
    s_data = singular_values.data_ptr<value_t>();
    s_working_ptr = s_data;
    s_stride = singular_values.size(-1);
  }

  // 'jpvt' workspace array is used only for 'gelsy' which uses QR factorization with column pivoting
  Tensor jpvt;
  int* jpvt_data = nullptr;
  if (driver_t::Gelsy == driver_type) {
    jpvt = at::empty({std::max<int64_t>(1, n)}, A.options().dtype(at::kInt));
    jpvt_data = jpvt.data_ptr<int>();
  }

  // Run once the driver, first to get the optimal workspace size
  int lwork = -1; // default value to decide the opt size for workspace arrays
  scalar_t work_opt;
  value_t rwork_opt;
  int iwork_opt;
  lapack_func(trans, m, n, nrhs,
    A_data, lda,
    B_data, ldb,
    &work_opt, lwork,
    infos_data,
    jpvt_data,
    static_cast<value_t>(rcond),
    &rank_32,
    &rwork_opt,
    s_working_ptr,
    &iwork_opt);

  lwork = std::max<int>(1, real_impl<scalar_t, value_t>(work_opt));
  Tensor work = at::empty({lwork}, A.options());
  scalar_t* work_data = work.data_ptr<scalar_t>();

  // 'rwork' only used for complex inputs and 'gelsy', 'gelsd' and 'gelss' drivers
  Tensor rwork;
  value_t* rwork_data;
  if (A.is_complex() && driver_t::Gels != driver_type) {
    int64_t rwork_len;
    switch (driver_type) {
      case driver_t::Gelsy:
        rwork_len = std::max<int64_t>(1, 2 * n);
        break;
      case driver_t::Gelss:
        rwork_len = std::max<int64_t>(1, 5 * std::min(m, n));
        break;
      // case driver_t::Gelsd:
      default:
        rwork_len = std::max<int64_t>(1, rwork_opt);
    }
    rwork = at::empty({rwork_len}, A.options().dtype(c10::toRealValueType(A.scalar_type())));
    rwork_data = rwork.data_ptr<value_t>();
  }

  // 'iwork' workspace array is relevant only for 'gelsd'
  Tensor iwork;
  int* iwork_data;
  if (driver_t::Gelsd == driver_type) {
    iwork = at::empty({std::max<int>(1, iwork_opt)}, A.options().dtype(at::kInt));
    iwork_data = iwork.data_ptr<int>();
  }

  at::native::batch_iterator_with_broadcasting<scalar_t>(A, B,
    [&](scalar_t* A_working_ptr, scalar_t* B_working_ptr, int64_t A_linear_batch_idx) {
      rank_working_ptr = rank_working_ptr ? &rank_data[A_linear_batch_idx] : nullptr;
      s_working_ptr = s_working_ptr ? &s_data[A_linear_batch_idx * s_stride] : nullptr;
      int* infos_working_ptr = &infos_data[A_linear_batch_idx];

      lapack_func(trans, m, n, nrhs,
        A_working_ptr, lda,
        B_working_ptr, ldb,
        work_data, lwork,
        infos_working_ptr,
        jpvt_data,
        static_cast<value_t>(rcond),
        &rank_32,
        rwork_data,
        s_working_ptr,
        iwork_data);

      // we want the output `rank` Tensor to be of type int64_t,
      // however LAPACK accepts int. That is why we use an integer
      // variable that then gets promoted and written into `rank`.
      // We use this approach over a tensor cast for better performance.
      if (rank_working_ptr) {
        *rank_working_ptr = static_cast<int64_t>(rank_32);
      }
    }
  );
#endif
}

// This is a type and driver dispatching helper function for 'apply_lstsq'
void lstsq_kernel(const Tensor& a, Tensor& b, Tensor& rank, Tensor& singular_values, Tensor& infos, double rcond, std::string driver_name) {

  static auto driver_string_to_type = std::unordered_map<c10::string_view, LapackLstsqDriverType>({
    {"gels", at::native::LapackLstsqDriverType::Gels},
    {"gelsy", at::native::LapackLstsqDriverType::Gelsy},
    {"gelsd", at::native::LapackLstsqDriverType::Gelsd},
    {"gelss", at::native::LapackLstsqDriverType::Gelss}
  });
  auto driver_type = driver_string_to_type[driver_name];

  AT_DISPATCH_FLOATING_AND_COMPLEX_TYPES(a.scalar_type(), "linalg_lstsq_cpu", [&]{
    apply_lstsq<scalar_t>(a, b, rank, singular_values, infos, rcond, driver_type);
  });
}

/*
  The ormqr function multiplies Q with another matrix from a sequence of
  elementary reflectors, such as is produced by the geqrf function.

  Args:
  * `input`     - Tensor with elementary reflectors below the diagonal,
                  encoding the matrix Q.
  * `tau`       - Tensor containing the magnitudes of the elementary
                  reflectors.
  * `other`     - [in] Tensor containing the matrix to be multiplied.
                  [out] result of the matrix multiplication with Q.
  * `left`      - bool, determining whether `other` is left- or right-multiplied with Q.
  * `transpose` - bool, determining whether to transpose (or conjugate transpose) Q before multiplying.

  For further details, please see the LAPACK documentation.
*/
template <typename scalar_t>
void apply_ormqr(const Tensor& input, const Tensor& tau, const Tensor& other, bool left, bool transpose) {
#if !AT_BUILD_WITH_LAPACK()
  TORCH_CHECK(false, "Calling torch.ormqr on a CPU tensor requires compiling ",
    "PyTorch with LAPACK. Please use PyTorch built with LAPACK support.");
#else
  using value_t = typename c10::scalar_value_type<scalar_t>::type;

  char side = left ? 'L' : 'R';
  char trans = transpose ? (input.is_complex() ? 'C' : 'T') : 'N';

  auto input_data = input.data_ptr<scalar_t>();
  auto tau_data = tau.data_ptr<scalar_t>();
  auto other_data = other.data_ptr<scalar_t>();

  auto input_matrix_stride = matrixStride(input);
  auto other_matrix_stride = matrixStride(other);
  auto tau_stride = tau.size(-1);
  auto batch_size = batchCount(input);
  auto m = other.size(-2);
  auto n = other.size(-1);
  auto k = tau.size(-1);
  auto lda = std::max<int64_t>(1, left ? m : n);
  auto ldc = std::max<int64_t>(1, m);
  int info = 0;

  // LAPACK's requirement
  TORCH_INTERNAL_ASSERT_DEBUG_ONLY((left ? m : n) >= k);

  // Query for the optimal size of the workspace tensor
  int lwork = -1;
  scalar_t wkopt;
  lapackOrmqr<scalar_t>(side, trans, m, n, k, input_data, lda, tau_data, other_data, ldc, &wkopt, lwork, &info);
  TORCH_INTERNAL_ASSERT_DEBUG_ONLY(info == 0);
  lwork = std::max<int>(1, real_impl<scalar_t, value_t>(wkopt));
  Tensor work = at::empty({lwork}, input.options());

  for (const auto i : c10::irange(batch_size)) {
    scalar_t* input_working_ptr = &input_data[i * input_matrix_stride];
    scalar_t* other_working_ptr = &other_data[i * other_matrix_stride];
    scalar_t* tau_working_ptr = &tau_data[i * tau_stride];

    // now compute the actual result
    lapackOrmqr<scalar_t>(
        side, trans, m, n, k,
        input_working_ptr, lda,
        tau_working_ptr,
        other_working_ptr, ldc,
        work.data_ptr<scalar_t>(), lwork, &info);

    // info from lapackOrmqr only reports if the i-th parameter is wrong
    // so we don't need to check it all the time
    TORCH_INTERNAL_ASSERT_DEBUG_ONLY(info == 0);
  }
#endif
}

// This is a type dispatching helper function for 'apply_ormqr'
void ormqr_kernel(const Tensor& input, const Tensor& tau, const Tensor& other, bool left, bool transpose) {
  AT_DISPATCH_FLOATING_AND_COMPLEX_TYPES(input.scalar_type(), "ormqr_cpu", [&]{
    apply_ormqr<scalar_t>(input, tau, other, left, transpose);
  });
}

/*
Solves the matrix equation op(A) X = B
X and B are n-by-nrhs matrices, A is a unit, or non-unit, upper or lower triangular matrix
and op(A) is one of op(A) = A or op(A) = A^T or op(A) = A^H.
This is an in-place routine, content of 'B' is overwritten.
'upper' controls the portion of input matrix to consider in computations,
'transpose' chooses op(A)
'unitriangular' if true then the diagonal elements of A are assumed to be 1
and the actual diagonal values are not used.
*/
template<typename scalar_t>
void apply_triangular_solve(const Tensor& A, const Tensor& B, bool left, bool upper, TransposeType transpose, bool unitriangular) {
#if !AT_BUILD_WITH_BLAS()
  TORCH_CHECK(
      false,
      "Calling torch.triangular_solve on a CPU tensor requires compiling ",
      "PyTorch with BLAS. Please use PyTorch built with BLAS support.");
#else
  char uplo = upper ? 'U' : 'L';
  char diag = unitriangular ? 'U' : 'N';
  char side = left ? 'L' : 'R';
  const char trans = to_blas(transpose);

  auto A_data = A.data_ptr<scalar_t>();
  auto B_data = B.data_ptr<scalar_t>();
  auto A_mat_stride = matrixStride(A);
  auto B_mat_stride = matrixStride(B);
  auto batch_size = batchCount(A);
  // This allows to pass rectangular A and B when left = True
  auto m = left ? A.size(-1) : B.size(-2);
  auto n = B.size(-1);
  auto lda = std::max<int64_t>(1, A.size(-2));
  auto ldb = std::max<int64_t>(1, B.size(-2));

  for (const auto i : c10::irange(batch_size)) {
    scalar_t* A_working_ptr = &A_data[i * A_mat_stride];
    scalar_t* B_working_ptr = &B_data[i * B_mat_stride];
    blasTriangularSolve<scalar_t>(side, uplo, trans, diag, m, n, A_working_ptr, lda, B_working_ptr, ldb);
  }
#endif
}

void triangular_solve_kernel(const Tensor& A, const Tensor& B, bool left, bool upper, TransposeType transpose, bool unitriangular) {
  AT_DISPATCH_FLOATING_AND_COMPLEX_TYPES(A.scalar_type(), "triangular_solve_cpu", [&]{
    apply_triangular_solve<scalar_t>(A, B, left, upper, transpose, unitriangular);
  });
}

/*
  Computes the LU decomposition of a m×n matrix or batch of matrices in 'input' tensor.
  This is an in-place routine, content of 'input', 'pivots', and 'infos' is overwritten.

  Args:
  * `input` - [in] the input matrix for LU decomposition
              [out] the LU decomposition
  * `pivots` - [out] the pivot indices
  * `infos` - [out] error codes, positive values indicate singular matrices
  * `compute_pivots` - should always be true (can be false only for CUDA)

  For further details, please see the LAPACK documentation for GETRF.
*/
template <typename scalar_t>
void apply_lu_factor(const Tensor& input, const Tensor& pivots, const Tensor& infos, bool compute_pivots) {
#if !AT_BUILD_WITH_LAPACK()
  TORCH_CHECK(
      false,
      "Calling torch.linalg.lu_factor on a CPU tensor requires compiling ",
      "PyTorch with LAPACK. Please use PyTorch built with LAPACK support.");
#else
  TORCH_CHECK(compute_pivots, "linalg.lu_factor: LU without pivoting is not implemented on the CPU");

  auto input_data = input.data_ptr<scalar_t>();
  auto pivots_data = pivots.data_ptr<int>();
  auto infos_data = infos.data_ptr<int>();
  auto input_matrix_stride = matrixStride(input);
  auto pivots_stride = pivots.size(-1);
  auto batch_size = batchCount(input);
  auto m = input.size(-2);
  auto n = input.size(-1);
  auto leading_dimension = std::max<int64_t>(1, m);

  for (const auto i : c10::irange(batch_size)) {
    scalar_t* input_working_ptr = &input_data[i * input_matrix_stride];
    int* pivots_working_ptr = &pivots_data[i * pivots_stride];
    int* infos_working_ptr = &infos_data[i];
    lapackLu<scalar_t>(m, n, input_working_ptr, leading_dimension, pivots_working_ptr, infos_working_ptr);
  }
#endif
}

// This is a type dispatching helper function for 'apply_lu'
void lu_factor_kernel(const Tensor& input, const Tensor& pivots, const Tensor& infos, bool compute_pivots) {
  AT_DISPATCH_FLOATING_AND_COMPLEX_TYPES(input.scalar_type(), "lu_cpu", [&]{
    apply_lu_factor<scalar_t>(input, pivots, infos, compute_pivots);
  });
}

/*
  Solves the matrix equation A X = B
  X and B are n-by-nrhs matrices, A is represented using the LU factorization.
  This is an in-place routine, content of `b` is overwritten.

  Args:
  * `b` -  [in] the right hand side matrix B
           [out] the solution matrix X
  * `lu` - [in] the LU factorization of matrix A (see at::linalg_lu_factor)
  * `pivots` - [in] the pivot indices (see at::linalg_lu_factor)

  For further details, please see the LAPACK documentation for GETRS.
*/
template <typename scalar_t>
void apply_lu_solve(const Tensor& LU, const Tensor& pivots, const Tensor& B, TransposeType transpose) {
#if !AT_BUILD_WITH_LAPACK()
  TORCH_CHECK(
      false,
      "Calling linalg.lu_solve on a CPU tensor requires compiling ",
      "PyTorch with LAPACK. Please use PyTorch built with LAPACK support.");
#else
  auto b_data = B.data_ptr<scalar_t>();
  auto lu_data = LU.data_ptr<scalar_t>();
  const auto trans = to_blas(transpose);
  auto pivots_data = pivots.data_ptr<int>();
<<<<<<< HEAD
  auto b_stride = matrixStride(B);
  auto lu_stride = matrixStride(LU);
  auto pivots_stride = pivots.size(-1);
  auto batch_size = batchCount(B);
=======
  auto b_stride = matrixStride(b);
  auto lu_stride = lu.dim() > 2 ? lu.stride(-3) : 0;
  auto pivots_stride = pivots.dim() > 1 ? pivots.stride(-2) : 0;
  auto batch_size = batchCount(b);
>>>>>>> 1e37c208

  auto n = LU.size(-2);
  auto nrhs = B.size(-1);
  auto leading_dimension = std::max<int64_t>(1, n);

  int info = 0;

  // lu and pivots tensors can be broadcast to b
  // here we construct a helper indexing tensor to linearly index into lu and pivots
  IntArrayRef lu_batch_shape(lu.sizes().data(), lu.dim() - 2);
  IntArrayRef b_batch_shape(b.sizes().data(), b.dim() - 2);
  BroadcastLinearIndices lu_index(
      batchCount(lu), lu_batch_shape, b_batch_shape);

  for (const auto i : c10::irange(batch_size)) {
    int64_t lu_index_i = lu_index(i);
    scalar_t* b_working_ptr = &b_data[i * b_stride];
    scalar_t* lu_working_ptr = &lu_data[lu_index_i * lu_stride];
    int* pivots_working_ptr = &pivots_data[lu_index_i * pivots_stride];

    lapackLuSolve<scalar_t>(trans, n, nrhs, lu_working_ptr, leading_dimension, pivots_working_ptr,
                            b_working_ptr, leading_dimension, &info);

    // info from lapackLuSolve only reports if the i-th parameter is wrong
    // so we don't need to check it all the time
    TORCH_INTERNAL_ASSERT_DEBUG_ONLY(info == 0);
  }
#endif
}

// This is a type dispatching helper function for 'apply_lu_solve'
void lu_solve_kernel(const Tensor& LU, const Tensor& pivots, const Tensor& B, TransposeType trans) {
  AT_DISPATCH_FLOATING_AND_COMPLEX_TYPES(LU.scalar_type(), "linalg.lu_solve_cpu", [&]{
    apply_lu_solve<scalar_t>(LU, pivots, B, trans);
  });
}

template <typename scalar_t>
static void apply_svd(const Tensor& A,
                      const bool full_matrices,
                      const bool compute_uv,
                      const Tensor& U,
                      const Tensor& S,
                      const Tensor& Vh,
                      const Tensor& info) {
#if !AT_BUILD_WITH_LAPACK()
  TORCH_CHECK(false, "svd: LAPACK library not found in compilation");
#else
  using value_t = typename c10::scalar_value_type<scalar_t>::type;
  const auto A_data = A.data_ptr<scalar_t>();
  const auto U_data = compute_uv ? U.data_ptr<scalar_t>() : nullptr;
  const auto S_data = S.data_ptr<value_t>();
  const auto info_data = info.data_ptr<int>();
  const auto Vh_data = compute_uv ? Vh.data_ptr<scalar_t>() : nullptr;
  const auto A_stride = matrixStride(A);
  const auto S_stride = S.size(-1);
  const auto U_stride = compute_uv ? matrixStride(U) : 1;
  const auto Vh_stride = compute_uv ? matrixStride(Vh) : 1;
  const auto batchsize = batchCount(A);
  const char jobz = compute_uv ? (full_matrices ? 'A' : 'S') : 'N';

  const auto m = A.size(-2);
  const auto n = A.size(-1);
  const auto lda = A.stride(-1);
  const auto ldu= compute_uv ? U.stride(-1) : 1;
  const auto ldvh = compute_uv ? Vh.stride(-1) : 1;

  auto iwork = std::vector<int>(8 * std::min(m, n));
  auto* const iwork_data = iwork.data();

  // rwork is just used for the complex decomposition
  auto rwork = std::vector<value_t>{};
  if (A.is_complex()) {
    rwork.resize(std::max(computeLRWorkDim(jobz, m, n), int64_t{1}));
  }
  auto* const rwork_data = rwork.data();

  // Query svd for the optimal lwork size
  int lwork = -1;
  {
    scalar_t wkopt;
    lapackSvd<scalar_t, value_t>(jobz, m, n, A_data, lda, S_data, U_data, ldu, Vh_data, ldvh, &wkopt, lwork, rwork_data, iwork_data, info_data);
    lwork = std::max<int>(1, real_impl<scalar_t, value_t>(wkopt));
  }
  auto work = std::vector<scalar_t>(lwork);
  auto* const work_data = work.data();

  for (const auto i : c10::irange(batchsize)) {
    auto* const A_working_ptr = &A_data[i * A_stride];
    auto* const S_working_ptr = &S_data[i * S_stride];
    auto* const U_working_ptr = compute_uv ? &U_data[i * U_stride] : nullptr;
    auto* const Vh_working_ptr = compute_uv ? &Vh_data[i * Vh_stride] : nullptr;

    // Compute S, U (optionally) and Vh (optionally)
    lapackSvd<scalar_t, value_t>(jobz, m, n, A_working_ptr, lda,
                        S_working_ptr, U_working_ptr, ldu, Vh_working_ptr, ldvh, work_data, lwork, rwork_data, iwork_data, info_data + i);
  }
#endif
}

void svd_kernel(const Tensor& A,
                const bool full_matrices,
                const bool compute_uv,
                const Tensor& U,
                const Tensor& S,
                const Tensor& Vh,
                const Tensor& infos) {
  // Need to copy A as column major, as its contents will be destroyed in the LAPACK call.
  // FIXME It'd be more efficient, rather than cloning A, to copy it into `U` or `Vh` (depending on m > n
  // or m < n) and call jobz='O'
  AT_DISPATCH_FLOATING_AND_COMPLEX_TYPES(A.scalar_type(), "linalg_svd_cpu", [&]{
    apply_svd<scalar_t>(cloneBatchedColumnMajor(A), full_matrices, compute_uv, U, S, Vh, infos);
  });
}

void unpack_pivots_cpu_kernel(TensorIterator& iter, const int64_t dim_size) {
  auto loop = [&](char* const* const  data, const int64_t* const strides, const int64_t nelems) {
    auto* perm_ptr = data[0];
    const auto* pivots_ptr = data[1];

    for (const auto elem : c10::irange(nelems)) {
      (void)elem; //Suppress unused variable warning
      // WARNING: linalg.lu_factor returns int32 pivots,
      // this behavior could change in the future.
      const auto perm_data = reinterpret_cast<int64_t*>(perm_ptr);
      const auto pivots_data = reinterpret_cast<const int32_t*>(pivots_ptr);

      for (const auto i : c10::irange(dim_size)) {
        std::swap(
          perm_data[i],
          perm_data[pivots_data[i] - 1]
        );
      }

      perm_ptr += strides[0];
      pivots_ptr += strides[1];
    }
  };

  iter.for_each(loop);
}
} // anonymous namespace

REGISTER_ARCH_DISPATCH(cholesky_stub, DEFAULT, &cholesky_kernel);
REGISTER_AVX512_DISPATCH(cholesky_stub, &cholesky_kernel);
REGISTER_AVX2_DISPATCH(cholesky_stub, &cholesky_kernel);
REGISTER_VSX_DISPATCH(cholesky_stub, &cholesky_kernel);
REGISTER_ZVECTOR_DISPATCH(cholesky_stub, &cholesky_kernel);

REGISTER_ARCH_DISPATCH(cholesky_inverse_stub, DEFAULT, &cholesky_inverse_kernel_impl);
REGISTER_AVX512_DISPATCH(cholesky_inverse_stub, &cholesky_inverse_kernel_impl);
REGISTER_AVX2_DISPATCH(cholesky_inverse_stub, &cholesky_inverse_kernel_impl);
REGISTER_VSX_DISPATCH(cholesky_inverse_stub, &cholesky_inverse_kernel_impl);
REGISTER_ZVECTOR_DISPATCH(cholesky_inverse_stub, &cholesky_inverse_kernel_impl);

REGISTER_ARCH_DISPATCH(eig_stub, DEFAULT, &eig_kernel_impl);
REGISTER_AVX512_DISPATCH(eig_stub, &eig_kernel_impl);
REGISTER_AVX2_DISPATCH(eig_stub, &eig_kernel_impl);
REGISTER_VSX_DISPATCH(eig_stub, &eig_kernel_impl);
REGISTER_ZVECTOR_DISPATCH(eig_stub, &eig_kernel_impl);

REGISTER_ARCH_DISPATCH(linalg_eig_stub, DEFAULT, &linalg_eig_kernel);
REGISTER_AVX512_DISPATCH(linalg_eig_stub, &linalg_eig_kernel);
REGISTER_AVX2_DISPATCH(linalg_eig_stub, &linalg_eig_kernel);
REGISTER_VSX_DISPATCH(linalg_eig_stub, &linalg_eig_kernel);
REGISTER_ZVECTOR_DISPATCH(linalg_eig_stub, &linalg_eig_kernel);

REGISTER_ARCH_DISPATCH(linalg_eigh_stub, DEFAULT, &linalg_eigh_kernel);
REGISTER_AVX512_DISPATCH(linalg_eigh_stub, &linalg_eigh_kernel);
REGISTER_AVX2_DISPATCH(linalg_eigh_stub, &linalg_eigh_kernel);
REGISTER_VSX_DISPATCH(linalg_eigh_stub, &linalg_eigh_kernel);
REGISTER_ZVECTOR_DISPATCH(linalg_eigh_stub, &linalg_eigh_kernel);

REGISTER_ARCH_DISPATCH(geqrf_stub, DEFAULT, &geqrf_kernel);
REGISTER_AVX512_DISPATCH(geqrf_stub, &geqrf_kernel);
REGISTER_AVX2_DISPATCH(geqrf_stub, &geqrf_kernel);
REGISTER_VSX_DISPATCH(geqrf_stub, &geqrf_kernel);
REGISTER_ZVECTOR_DISPATCH(geqrf_stub, &geqrf_kernel);

REGISTER_ARCH_DISPATCH(orgqr_stub, DEFAULT, &orgqr_kernel_impl);
REGISTER_AVX512_DISPATCH(orgqr_stub, &orgqr_kernel_impl);
REGISTER_AVX2_DISPATCH(orgqr_stub, &orgqr_kernel_impl);
REGISTER_VSX_DISPATCH(orgqr_stub, &orgqr_kernel_impl);
REGISTER_ZVECTOR_DISPATCH(orgqr_stub, &orgqr_kernel_impl);

REGISTER_ARCH_DISPATCH(ormqr_stub, DEFAULT, &ormqr_kernel);
REGISTER_AVX512_DISPATCH(ormqr_stub, &ormqr_kernel);
REGISTER_AVX2_DISPATCH(ormqr_stub, &ormqr_kernel);
REGISTER_VSX_DISPATCH(ormqr_stub, &ormqr_kernel);
REGISTER_ZVECTOR_DISPATCH(ormqr_stub, &ormqr_kernel);

REGISTER_ARCH_DISPATCH(lstsq_stub, DEFAULT, &lstsq_kernel);
REGISTER_AVX512_DISPATCH(lstsq_stub, &lstsq_kernel);
REGISTER_AVX2_DISPATCH(lstsq_stub, &lstsq_kernel);
REGISTER_VSX_DISPATCH(lstsq_stub, &lstsq_kernel);
REGISTER_ZVECTOR_DISPATCH(lstsq_stub, &lstsq_kernel);

REGISTER_ARCH_DISPATCH(triangular_solve_stub, DEFAULT, &triangular_solve_kernel);
REGISTER_AVX512_DISPATCH(triangular_solve_stub, &triangular_solve_kernel);
REGISTER_AVX2_DISPATCH(triangular_solve_stub, &triangular_solve_kernel);
REGISTER_VSX_DISPATCH(triangular_solve_stub, &triangular_solve_kernel);
REGISTER_ZVECTOR_DISPATCH(triangular_solve_stub, &triangular_solve_kernel);

REGISTER_ARCH_DISPATCH(lu_factor_stub, DEFAULT, &lu_factor_kernel);
REGISTER_AVX512_DISPATCH(lu_factor_stub, &lu_factor_kernel);
REGISTER_AVX2_DISPATCH(lu_factor_stub, &lu_factor_kernel);
REGISTER_VSX_DISPATCH(lu_factor_stub, &lu_factor_kernel);
REGISTER_ZVECTOR_DISPATCH(lu_factor_stub, &lu_factor_kernel);

REGISTER_ARCH_DISPATCH(lu_solve_stub, DEFAULT, &lu_solve_kernel);
REGISTER_AVX512_DISPATCH(lu_solve_stub, &lu_solve_kernel);
REGISTER_AVX2_DISPATCH(lu_solve_stub, &lu_solve_kernel);
REGISTER_VSX_DISPATCH(lu_solve_stub, &lu_solve_kernel);
REGISTER_ZVECTOR_DISPATCH(lu_solve_stub, &lu_solve_kernel);

REGISTER_ARCH_DISPATCH(svd_stub, DEFAULT, &svd_kernel);
REGISTER_AVX512_DISPATCH(svd_stub, &svd_kernel);
REGISTER_AVX2_DISPATCH(svd_stub, &svd_kernel);
REGISTER_VSX_DISPATCH(svd_stub, &svd_kernel);
REGISTER_ZVECTOR_DISPATCH(svd_stub, &svd_kernel);

REGISTER_ARCH_DISPATCH(unpack_pivots_stub, DEFAULT, &unpack_pivots_cpu_kernel);
REGISTER_AVX512_DISPATCH(unpack_pivots_stub, &unpack_pivots_cpu_kernel);
REGISTER_AVX2_DISPATCH(unpack_pivots_stub, &unpack_pivots_cpu_kernel);
REGISTER_VSX_DISPATCH(unpack_pivots_stub, &unpack_pivots_cpu_kernel);
REGISTER_ZVECTOR_DISPATCH(unpack_pivots_stub, &unpack_pivots_cpu_kernel);
}} // namespace at::native<|MERGE_RESOLUTION|>--- conflicted
+++ resolved
@@ -907,17 +907,10 @@
   auto lu_data = LU.data_ptr<scalar_t>();
   const auto trans = to_blas(transpose);
   auto pivots_data = pivots.data_ptr<int>();
-<<<<<<< HEAD
   auto b_stride = matrixStride(B);
-  auto lu_stride = matrixStride(LU);
-  auto pivots_stride = pivots.size(-1);
+  auto lu_stride = LU.dim() > 2 ? LU.stride(-3) : 0;
+  auto pivots_stride = pivots.dim() > 1 ? pivots.stride(-2) : 0;
   auto batch_size = batchCount(B);
-=======
-  auto b_stride = matrixStride(b);
-  auto lu_stride = lu.dim() > 2 ? lu.stride(-3) : 0;
-  auto pivots_stride = pivots.dim() > 1 ? pivots.stride(-2) : 0;
-  auto batch_size = batchCount(b);
->>>>>>> 1e37c208
 
   auto n = LU.size(-2);
   auto nrhs = B.size(-1);
@@ -925,12 +918,12 @@
 
   int info = 0;
 
-  // lu and pivots tensors can be broadcast to b
-  // here we construct a helper indexing tensor to linearly index into lu and pivots
-  IntArrayRef lu_batch_shape(lu.sizes().data(), lu.dim() - 2);
-  IntArrayRef b_batch_shape(b.sizes().data(), b.dim() - 2);
+  // lu and pivots tensors can be broadcast to B
+  // here we construct a helper indexing tensor to linearly index into LU and pivots
+  IntArrayRef lu_batch_shape(LU.sizes().data(), LU.dim() - 2);
+  IntArrayRef b_batch_shape(B.sizes().data(), B.dim() - 2);
   BroadcastLinearIndices lu_index(
-      batchCount(lu), lu_batch_shape, b_batch_shape);
+      batchCount(LU), lu_batch_shape, b_batch_shape);
 
   for (const auto i : c10::irange(batch_size)) {
     int64_t lu_index_i = lu_index(i);
